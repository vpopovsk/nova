# vim: tabstop=4 shiftwidth=4 softtabstop=4

# Copyright (c) 2010 Citrix Systems, Inc.
#
#    Licensed under the Apache License, Version 2.0 (the "License"); you may
#    not use this file except in compliance with the License. You may obtain
#    a copy of the License at
#
#         http://www.apache.org/licenses/LICENSE-2.0
#
#    Unless required by applicable law or agreed to in writing, software
#    distributed under the License is distributed on an "AS IS" BASIS, WITHOUT
#    WARRANTIES OR CONDITIONS OF ANY KIND, either express or implied. See the
#    License for the specific language governing permissions and limitations
#    under the License.

"""
Helper methods for operations related to the management of VM records and
their attributes like VDIs, VIFs, as well as their lookup functions.
"""

import os
import pickle
import re
import time
import urllib
import uuid
from xml.dom import minidom

from eventlet import event
import glance.client
from nova import exception
from nova import flags
from nova import log as logging
from nova import utils
from nova.auth.manager import AuthManager
from nova.compute import instance_types
from nova.compute import power_state
from nova.virt import images
from nova.virt.xenapi import HelperBase
from nova.virt.xenapi.volume_utils import StorageError


FLAGS = flags.FLAGS
LOG = logging.getLogger("nova.virt.xenapi.vm_utils")

XENAPI_POWER_STATE = {
    'Halted': power_state.SHUTDOWN,
    'Running': power_state.RUNNING,
    'Paused': power_state.PAUSED,
    'Suspended': power_state.SUSPENDED,
    'Crashed': power_state.CRASHED}


SECTOR_SIZE = 512
MBR_SIZE_SECTORS = 63
MBR_SIZE_BYTES = MBR_SIZE_SECTORS * SECTOR_SIZE
KERNEL_DIR = '/boot/guest'


class ImageType:
    """
    Enumeration class for distinguishing different image types
        0 - kernel/ramdisk image (goes on dom0's filesystem)
        1 - disk image (local SR, partitioned by objectstore plugin)
        2 - raw disk image (local SR, NOT partitioned by plugin)
        3 - vhd disk image (local SR, NOT inspected by XS, PV assumed for
            linux, HVM assumed for Windows)
    """

    KERNEL_RAMDISK = 0
    DISK = 1
    DISK_RAW = 2
    DISK_VHD = 3


class VMHelper(HelperBase):
    """
    The class that wraps the helper methods together.
    """

    @classmethod
    def create_vm(cls, session, instance, kernel, ramdisk, pv_kernel=False):
        """Create a VM record.  Returns a Deferred that gives the new
        VM reference.
        the pv_kernel flag indicates whether the guest is HVM or PV
        """

        instance_type = instance_types.INSTANCE_TYPES[instance.instance_type]
        mem = str(long(instance_type['memory_mb']) * 1024 * 1024)
        vcpus = str(instance_type['vcpus'])
        rec = {
            'name_label': instance.name,
            'name_description': '',
            'is_a_template': False,
            'memory_static_min': '0',
            'memory_static_max': mem,
            'memory_dynamic_min': mem,
            'memory_dynamic_max': mem,
            'VCPUs_at_startup': vcpus,
            'VCPUs_max': vcpus,
            'VCPUs_params': {},
            'actions_after_shutdown': 'destroy',
            'actions_after_reboot': 'restart',
            'actions_after_crash': 'destroy',
            'PV_bootloader': '',
            'PV_kernel': '',
            'PV_ramdisk': '',
            'PV_args': '',
            'PV_bootloader_args': '',
            'PV_legacy_args': '',
            'HVM_boot_policy': '',
            'HVM_boot_params': {},
            'platform': {},
            'PCI_bus': '',
            'recommendations': '',
            'affinity': '',
            'user_version': '0',
            'other_config': {},
            }
        #Complete VM configuration record according to the image type
        #non-raw/raw with PV kernel/raw in HVM mode
        if instance.kernel_id:
            rec['PV_bootloader'] = ''
            rec['PV_kernel'] = kernel
            rec['PV_ramdisk'] = ramdisk
            rec['PV_args'] = 'root=/dev/xvda1'
            rec['PV_bootloader_args'] = ''
            rec['PV_legacy_args'] = ''
        else:
            if pv_kernel:
                rec['PV_args'] = 'noninteractive'
                rec['PV_bootloader'] = 'pygrub'
            else:
                rec['HVM_boot_policy'] = 'BIOS order'
                rec['HVM_boot_params'] = {'order': 'dc'}
                rec['platform'] = {'acpi': 'true', 'apic': 'true',
                                   'pae': 'true', 'viridian': 'true'}
        LOG.debug(_('Created VM %s...'), instance.name)
        vm_ref = session.call_xenapi('VM.create', rec)
        instance_name = instance.name
        LOG.debug(_('Created VM %(instance_name)s as %(vm_ref)s.') % locals())
        return vm_ref

    @classmethod
    def ensure_free_mem(cls, session, instance):
        instance_type = instance_types.INSTANCE_TYPES[instance.instance_type]
        mem = long(instance_type['memory_mb']) * 1024 * 1024
        #get free memory from host
        host = session.get_xenapi_host()
        host_free_mem = long(session.get_xenapi().host.
                             compute_free_memory(host))
        return host_free_mem >= mem

    @classmethod
    def create_vbd(cls, session, vm_ref, vdi_ref, userdevice, bootable):
        """Create a VBD record.  Returns a Deferred that gives the new
        VBD reference."""
        vbd_rec = {}
        vbd_rec['VM'] = vm_ref
        vbd_rec['VDI'] = vdi_ref
        vbd_rec['userdevice'] = str(userdevice)
        vbd_rec['bootable'] = bootable
        vbd_rec['mode'] = 'RW'
        vbd_rec['type'] = 'disk'
        vbd_rec['unpluggable'] = True
        vbd_rec['empty'] = False
        vbd_rec['other_config'] = {}
        vbd_rec['qos_algorithm_type'] = ''
        vbd_rec['qos_algorithm_params'] = {}
        vbd_rec['qos_supported_algorithms'] = []
        LOG.debug(_('Creating VBD for VM %(vm_ref)s,'
                ' VDI %(vdi_ref)s ... ') % locals())
        vbd_ref = session.call_xenapi('VBD.create', vbd_rec)
        LOG.debug(_('Created VBD %(vbd_ref)s for VM %(vm_ref)s,'
                ' VDI %(vdi_ref)s.') % locals())
        return vbd_ref

    @classmethod
    def find_vbd_by_number(cls, session, vm_ref, number):
        """Get the VBD reference from the device number"""
        vbds = session.get_xenapi().VM.get_VBDs(vm_ref)
        if vbds:
            for vbd in vbds:
                try:
                    vbd_rec = session.get_xenapi().VBD.get_record(vbd)
                    if vbd_rec['userdevice'] == str(number):
                        return vbd
                except cls.XenAPI.Failure, exc:
                    LOG.exception(exc)
        raise StorageError(_('VBD not found in instance %s') % vm_ref)

    @classmethod
    def unplug_vbd(cls, session, vbd_ref):
        """Unplug VBD from VM"""
        try:
            vbd_ref = session.call_xenapi('VBD.unplug', vbd_ref)
        except cls.XenAPI.Failure, exc:
            LOG.exception(exc)
            if exc.details[0] != 'DEVICE_ALREADY_DETACHED':
                raise StorageError(_('Unable to unplug VBD %s') % vbd_ref)

    @classmethod
    def destroy_vbd(cls, session, vbd_ref):
        """Destroy VBD from host database"""
        try:
            task = session.call_xenapi('Async.VBD.destroy', vbd_ref)
            session.wait_for_task(task)
        except cls.XenAPI.Failure, exc:
            LOG.exception(exc)
            raise StorageError(_('Unable to destroy VBD %s') % vbd_ref)

    @classmethod
    def create_vif(cls, session, vm_ref, network_ref, mac_address, dev="0"):
        """Create a VIF record.  Returns a Deferred that gives the new
        VIF reference."""
        vif_rec = {}
        vif_rec['device'] = dev
        vif_rec['network'] = network_ref
        vif_rec['VM'] = vm_ref
        vif_rec['MAC'] = mac_address
        vif_rec['MTU'] = '1500'
        vif_rec['other_config'] = {}
        vif_rec['qos_algorithm_type'] = ''
        vif_rec['qos_algorithm_params'] = {}
        LOG.debug(_('Creating VIF for VM %(vm_ref)s,'
                ' network %(network_ref)s.') % locals())
        vif_ref = session.call_xenapi('VIF.create', vif_rec)
        LOG.debug(_('Created VIF %(vif_ref)s for VM %(vm_ref)s,'
                ' network %(network_ref)s.') % locals())
        return vif_ref

    @classmethod
    def create_vdi(cls, session, sr_ref, name_label, virtual_size, read_only):
        """Create a VDI record and returns its reference."""
        vdi_ref = session.get_xenapi().VDI.create(
             {'name_label': name_label,
              'name_description': '',
              'SR': sr_ref,
              'virtual_size': str(virtual_size),
              'type': 'User',
              'sharable': False,
              'read_only': read_only,
              'xenstore_data': {},
              'other_config': {},
              'sm_config': {},
              'tags': []})
        LOG.debug(_('Created VDI %(vdi_ref)s (%(name_label)s,'
                ' %(virtual_size)s, %(read_only)s) on %(sr_ref)s.')
                % locals())
        return vdi_ref

    @classmethod
    def create_snapshot(cls, session, instance_id, vm_ref, label):
        """ Creates Snapshot (Template) VM, Snapshot VBD, Snapshot VDI,
        Snapshot VHD
        """
        #TODO(sirp): Add quiesce and VSS locking support when Windows support
        # is added
        LOG.debug(_("Snapshotting VM %(vm_ref)s with label '%(label)s'...")
                % locals())

        vm_vdi_ref, vm_vdi_rec = get_vdi_for_vm_safely(session, vm_ref)
        vm_vdi_uuid = vm_vdi_rec["uuid"]
        sr_ref = vm_vdi_rec["SR"]

        original_parent_uuid = get_vhd_parent_uuid(session, vm_vdi_ref)

        task = session.call_xenapi('Async.VM.snapshot', vm_ref, label)
        template_vm_ref = session.wait_for_task(task, instance_id)
        template_vdi_rec = get_vdi_for_vm_safely(session, template_vm_ref)[1]
        template_vdi_uuid = template_vdi_rec["uuid"]

        LOG.debug(_('Created snapshot %(template_vm_ref)s from'
                ' VM %(vm_ref)s.') % locals())

        parent_uuid = wait_for_vhd_coalesce(
            session, instance_id, sr_ref, vm_vdi_ref, original_parent_uuid)

        #TODO(sirp): we need to assert only one parent, not parents two deep
        template_vdi_uuids = {'image': parent_uuid,
                              'snap': template_vdi_uuid}
        return template_vm_ref, template_vdi_uuids

    @classmethod
    def upload_image(cls, session, instance_id, vdi_uuids, image_id):
        """ Requests that the Glance plugin bundle the specified VDIs and
        push them into Glance using the specified human-friendly name.
        """
        # NOTE(sirp): Currently we only support uploading images as VHD, there
        # is no RAW equivalent (yet)
        logging.debug(_("Asking xapi to upload %(vdi_uuids)s as"
                " ID %(image_id)s") % locals())

        params = {'vdi_uuids': vdi_uuids,
                  'image_id': image_id,
                  'glance_host': FLAGS.glance_host,
                  'glance_port': FLAGS.glance_port,
                  'sr_path': get_sr_path(session)}

        kwargs = {'params': pickle.dumps(params)}
<<<<<<< HEAD
        task = session.async_call_plugin('glance', 'put_vdis', kwargs)
        session.wait_for_task(task, instance_id)
=======
        task = session.async_call_plugin('glance', 'upload_vhd', kwargs)
        session.wait_for_task(instance_id, task)
>>>>>>> bb7c1b8c

    @classmethod
    def fetch_image(cls, session, instance_id, image, user, project,
                    image_type):
        """
        image_type is interpreted as an ImageType instance
        Related flags:
            xenapi_image_service = ['glance', 'objectstore']
            glance_address = 'address for glance services'
            glance_port = 'port for glance services'
        """
        access = AuthManager().get_access_key(user, project)

        if FLAGS.xenapi_image_service == 'glance':
            return cls._fetch_image_glance(session, instance_id, image,
                                           access, image_type)
        else:
            return cls._fetch_image_objectstore(session, instance_id, image,
                                                access, user.secret,
                                                image_type)

    @classmethod
    def _fetch_image_glance_vhd(cls, session, instance_id, image, access,
                                image_type):
        LOG.debug(_("Asking xapi to fetch vhd image %(image)s")
                    % locals())

        sr_ref = safe_find_sr(session)

        # NOTE(sirp): The Glance plugin runs under Python 2.4 which does not
        # have the `uuid` module. To work around this, we generate the uuids
        # here (under Python 2.6+) and pass them as arguments
        uuid_stack = [str(uuid.uuid4()) for i in xrange(2)]

        params = {'image_id': image,
                  'glance_host': FLAGS.glance_host,
                  'glance_port': FLAGS.glance_port,
                  'uuid_stack': uuid_stack,
                  'sr_path': get_sr_path(session)}

        kwargs = {'params': pickle.dumps(params)}
        task = session.async_call_plugin('glance', 'download_vhd', kwargs)
        vdi_uuid = session.wait_for_task(instance_id, task)

        scan_sr(session, instance_id, sr_ref)

        # Set the name-label to ease debugging
        vdi_ref = session.get_xenapi().VDI.get_by_uuid(vdi_uuid)
        name_label = get_name_label_for_image(image)
        session.get_xenapi().VDI.set_name_label(vdi_ref, name_label)

        LOG.debug(_("xapi 'download_vhd' returned VDI UUID %(vdi_uuid)s")
                  % locals())
        return vdi_uuid

    @classmethod
    def _fetch_image_glance_disk(cls, session, instance_id, image, access,
                                 image_type):
        """Fetch the image from Glance

        NOTE:
        Unlike _fetch_image_glance_vhd, this method does not use the Glance
        plugin; instead, it streams the disks through domU to the VDI
        directly.

        """
        # FIXME(sirp): Since the Glance plugin seems to be required for the
        # VHD disk, it may be worth using the plugin for both VHD and RAW and
        # DISK restores
        sr_ref = safe_find_sr(session)

        client = glance.client.Client(FLAGS.glance_host, FLAGS.glance_port)
        meta, image_file = client.get_image(image)
        virtual_size = int(meta['size'])
        vdi_size = virtual_size
        LOG.debug(_("Size for image %(image)s:%(virtual_size)d") % locals())

        if image_type == ImageType.DISK:
            # Make room for MBR.
            vdi_size += MBR_SIZE_BYTES

        name_label = get_name_label_for_image(image)
        vdi = cls.create_vdi(session, sr_ref, name_label, vdi_size, False)

        with_vdi_attached_here(session, vdi, False,
                               lambda dev:
                               _stream_disk(dev, image_type,
                                            virtual_size, image_file))
        if image_type == ImageType.KERNEL_RAMDISK:
            #we need to invoke a plugin for copying VDI's
            #content into proper path
            LOG.debug(_("Copying VDI %s to /boot/guest on dom0"), vdi)
            fn = "copy_kernel_vdi"
            args = {}
            args['vdi-ref'] = vdi
            #let the plugin copy the correct number of bytes
            args['image-size'] = str(vdi_size)
            task = session.async_call_plugin('glance', fn, args)
            filename = session.wait_for_task(task, instance_id)
            #remove the VDI as it is not needed anymore
            session.get_xenapi().VDI.destroy(vdi)
            LOG.debug(_("Kernel/Ramdisk VDI %s destroyed"), vdi)
            return filename
        else:
            return session.get_xenapi().VDI.get_uuid(vdi)

    @classmethod
    def determine_disk_image_type(cls, instance):
        """Disk Image Types are used to determine where the kernel will reside
        within an image. To figure out which type we're dealing with, we use
        the following rules:

        1. If we're using Glance, we can use the image_type field to
           determine the image_type

        2. If we're not using Glance, then we need to deduce this based on
           whether a kernel_id is specified.
        """
        def log_disk_format(image_type):
            pretty_format = {ImageType.KERNEL_RAMDISK: 'KERNEL_RAMDISK',
                             ImageType.DISK: 'DISK',
                             ImageType.DISK_RAW: 'DISK_RAW',
                             ImageType.DISK_VHD: 'DISK_VHD'}
            disk_format = pretty_format[image_type]
            image_id = instance.image_id
            instance_id = instance.id
            LOG.debug(_("Detected %(disk_format)s format for image "
                        "%(image_id)s, instance %(instance_id)s") % locals())

        def determine_from_glance():
            glance_type2nova_type = {'machine': ImageType.DISK,
                                     'raw': ImageType.DISK_RAW,
                                     'vhd': ImageType.DISK_VHD,
                                     'kernel': ImageType.KERNEL_RAMDISK,
                                     'ramdisk': ImageType.KERNEL_RAMDISK}
            client = glance.client.Client(FLAGS.glance_host, FLAGS.glance_port)
            meta = client.get_image_meta(instance.image_id)
            type_ = meta['type']
            try:
                return glance_type2nova_type[type_]
            except KeyError:
                raise exception.NotFound(
                    _("Unrecognized image type '%(type_)s'") % locals())

        def determine_from_instance():
            if instance.kernel_id:
                return ImageType.DISK
            else:
                return ImageType.DISK_RAW

        # FIXME(sirp): can we unify the ImageService and xenapi_image_service
        # abstractions?
        if FLAGS.xenapi_image_service == 'glance':
            image_type = determine_from_glance()
        else:
            image_type = determine_from_instance()

        log_disk_format(image_type)
        return image_type

    @classmethod
    def _fetch_image_glance(cls, session, instance_id, image, access,
                            image_type):
        if image_type == ImageType.DISK_VHD:
            return cls._fetch_image_glance_vhd(
                session, instance_id, image, access, image_type)
        else:
            return cls._fetch_image_glance_disk(
                session, instance_id, image, access, image_type)

    @classmethod
    def _fetch_image_objectstore(cls, session, instance_id, image, access,
                                 secret, image_type):
        url = images.image_url(image)
        LOG.debug(_("Asking xapi to fetch %(url)s as %(access)s") % locals())
        if image_type == ImageType.KERNEL_RAMDISK:
            fn = 'get_kernel'
        else:
            fn = 'get_vdi'
        args = {}
        args['src_url'] = url
        args['username'] = access
        args['password'] = secret
        args['add_partition'] = 'false'
        args['raw'] = 'false'
        if image_type != ImageType.KERNEL_RAMDISK:
            args['add_partition'] = 'true'
            if image_type == ImageType.DISK_RAW:
                args['raw'] = 'true'
        task = session.async_call_plugin('objectstore', fn, args)
        uuid = session.wait_for_task(task, instance_id)
        return uuid

    @classmethod
    def lookup_image(cls, session, instance_id, vdi_ref):
        """
        Determine if VDI is using a PV kernel
        """
        if FLAGS.xenapi_image_service == 'glance':
            return cls._lookup_image_glance(session, vdi_ref)
        else:
            return cls._lookup_image_objectstore(session, instance_id, vdi_ref)

    @classmethod
    def _lookup_image_objectstore(cls, session, instance_id, vdi_ref):
        LOG.debug(_("Looking up vdi %s for PV kernel"), vdi_ref)
        fn = "is_vdi_pv"
        args = {}
        args['vdi-ref'] = vdi_ref
        task = session.async_call_plugin('objectstore', fn, args)
        pv_str = session.wait_for_task(task, instance_id)
        pv = None
        if pv_str.lower() == 'true':
            pv = True
        elif pv_str.lower() == 'false':
            pv = False
        LOG.debug(_("PV Kernel in VDI:%s"), pv)
        return pv

    @classmethod
    def _lookup_image_glance(cls, session, vdi_ref):
        LOG.debug(_("Looking up vdi %s for PV kernel"), vdi_ref)
        return with_vdi_attached_here(session, vdi_ref, True, _is_vdi_pv)

    @classmethod
    def lookup(cls, session, i):
        """Look the instance i up, and returns it if available"""
        vms = session.get_xenapi().VM.get_by_name_label(i)
        n = len(vms)
        if n == 0:
            return None
        elif n > 1:
            raise exception.Duplicate(_('duplicate name found: %s') % i)
        else:
            return vms[0]

    @classmethod
    def lookup_vm_vdis(cls, session, vm):
        """Look for the VDIs that are attached to the VM"""
        # Firstly we get the VBDs, then the VDIs.
        # TODO(Armando): do we leave the read-only devices?
        vbds = session.get_xenapi().VM.get_VBDs(vm)
        vdis = []
        if vbds:
            for vbd in vbds:
                try:
                    vdi = session.get_xenapi().VBD.get_VDI(vbd)
                    # Test valid VDI
                    record = session.get_xenapi().VDI.get_record(vdi)
                    LOG.debug(_('VDI %s is still available'), record['uuid'])
                except cls.XenAPI.Failure, exc:
                    LOG.exception(exc)
                else:
                    vdis.append(vdi)
            if len(vdis) > 0:
                return vdis
            else:
                return None

    @classmethod
    def lookup_kernel_ramdisk(cls, session, vm):
        vm_rec = session.get_xenapi().VM.get_record(vm)
        if 'PV_kernel' in vm_rec and 'PV_ramdisk' in vm_rec:
            return (vm_rec['PV_kernel'], vm_rec['PV_ramdisk'])
        else:
            return (None, None)

    @classmethod
    def compile_info(cls, record):
        """Fill record with VM status information"""
        LOG.info(_("(VM_UTILS) xenserver vm state -> |%s|"),
                 record['power_state'])
        LOG.info(_("(VM_UTILS) xenapi power_state -> |%s|"),
                 XENAPI_POWER_STATE[record['power_state']])
        return {'state': XENAPI_POWER_STATE[record['power_state']],
                'max_mem': long(record['memory_static_max']) >> 10,
                'mem': long(record['memory_dynamic_max']) >> 10,
                'num_cpu': record['VCPUs_max'],
                'cpu_time': 0}

    @classmethod
    def compile_diagnostics(cls, session, record):
        """Compile VM diagnostics data"""
        try:
            host = session.get_xenapi_host()
            host_ip = session.get_xenapi().host.get_record(host)["address"]
        except (cls.XenAPI.Failure, KeyError) as e:
            return {"Unable to retrieve diagnostics": e}

        try:
            diags = {}
            xml = get_rrd(host_ip, record["uuid"])
            if xml:
                rrd = minidom.parseString(xml)
                for i, node in enumerate(rrd.firstChild.childNodes):
                    # We don't want all of the extra garbage
                    if i >= 3 and i <= 11:
                        ref = node.childNodes
                        # Name and Value
                        if len(ref) > 6:
                            diags[ref[0].firstChild.data] = \
                                ref[6].firstChild.data
            return diags
        except cls.XenAPI.Failure as e:
            return {"Unable to retrieve diagnostics": e}


def get_rrd(host, uuid):
    """Return the VM RRD XML as a string"""
    try:
        xml = urllib.urlopen("http://%s:%s@%s/vm_rrd?uuid=%s" % (
            FLAGS.xenapi_connection_username,
            FLAGS.xenapi_connection_password,
            host,
            uuid))
        return xml.read()
    except IOError:
        return None


#TODO(sirp): This code comes from XS5.6 pluginlib.py, we should refactor to
# use that implmenetation
def get_vhd_parent(session, vdi_rec):
    """
    Returns the VHD parent of the given VDI record, as a (ref, rec) pair.
    Returns None if we're at the root of the tree.
    """
    if 'vhd-parent' in vdi_rec['sm_config']:
        parent_uuid = vdi_rec['sm_config']['vhd-parent']
        parent_ref = session.get_xenapi().VDI.get_by_uuid(parent_uuid)
        parent_rec = session.get_xenapi().VDI.get_record(parent_ref)
        vdi_uuid = vdi_rec['uuid']
        LOG.debug(_("VHD %(vdi_uuid)s has parent %(parent_ref)s") % locals())
        return parent_ref, parent_rec
    else:
        return None


def get_vhd_parent_uuid(session, vdi_ref):
    vdi_rec = session.get_xenapi().VDI.get_record(vdi_ref)
    ret = get_vhd_parent(session, vdi_rec)
    if ret:
        parent_ref, parent_rec = ret
        return parent_rec["uuid"]
    else:
        return None


def scan_sr(session, instance_id, sr_ref):
    LOG.debug(_("Re-scanning SR %s"), sr_ref)
    task = session.call_xenapi('Async.SR.scan', sr_ref)
    session.wait_for_task(task, instance_id)


def wait_for_vhd_coalesce(session, instance_id, sr_ref, vdi_ref,
                          original_parent_uuid):
    """ Spin until the parent VHD is coalesced into its parent VHD

    Before coalesce:
        * original_parent_vhd
            * parent_vhd
                snapshot

    Atter coalesce:
        * parent_vhd
            snapshot
    """
    max_attempts = FLAGS.xenapi_vhd_coalesce_max_attempts
    attempts = {'counter': 0}

    def _poll_vhds():
        attempts['counter'] += 1
        if attempts['counter'] > max_attempts:
            counter = attempts['counter']
            msg = (_("VHD coalesce attempts exceeded (%(counter)d >"
                    " %(max_attempts)d), giving up...") % locals())
            raise exception.Error(msg)

        scan_sr(session, instance_id, sr_ref)
        parent_uuid = get_vhd_parent_uuid(session, vdi_ref)
        if original_parent_uuid and (parent_uuid != original_parent_uuid):
            LOG.debug(_("Parent %(parent_uuid)s doesn't match original parent"
                    " %(original_parent_uuid)s, waiting for coalesce...")
                    % locals())
        else:
            # Breakout of the loop (normally) and return the parent_uuid
            raise utils.LoopingCallDone(parent_uuid)

    loop = utils.LoopingCall(_poll_vhds)
    loop.start(FLAGS.xenapi_vhd_coalesce_poll_interval, now=True)
    parent_uuid = loop.wait()
    return parent_uuid


def get_vdi_for_vm_safely(session, vm_ref):
    vdi_refs = VMHelper.lookup_vm_vdis(session, vm_ref)
    if vdi_refs is None:
        raise Exception(_("No VDIs found for VM %s") % vm_ref)
    else:
        num_vdis = len(vdi_refs)
        if num_vdis != 1:
            raise Exception(_("Unexpected number of VDIs (%(num_vdis)s) found"
                    " for VM %(vm_ref)s") % locals())

    vdi_ref = vdi_refs[0]
    vdi_rec = session.get_xenapi().VDI.get_record(vdi_ref)
    return vdi_ref, vdi_rec


def safe_find_sr(session):
    """Same as find_sr except raises a NotFound exception if SR cannot be
    determined
    """
    sr_ref = find_sr(session)
    if sr_ref is None:
        raise exception.NotFound(_('Cannot find SR to read/write VDI'))
    return sr_ref


def find_sr(session):
    """Return the storage repository to hold VM images"""
    host = session.get_xenapi_host()
    srs = session.get_xenapi().SR.get_all()
    for sr in srs:
        sr_rec = session.get_xenapi().SR.get_record(sr)
        if not ('i18n-key' in sr_rec['other_config'] and
                sr_rec['other_config']['i18n-key'] == 'local-storage'):
            continue
        for pbd in sr_rec['PBDs']:
            pbd_rec = session.get_xenapi().PBD.get_record(pbd)
            if pbd_rec['host'] == host:
                return sr
    return None


def get_sr_path(session):
    """Return the path to our storage repository

    This is used when we're dealing with VHDs directly, either by taking
    snapshots or by restoring an image in the DISK_VHD format.
    """
    sr_ref = safe_find_sr(session)
    sr_rec = session.get_xenapi().SR.get_record(sr_ref)
    sr_uuid = sr_rec["uuid"]
    return os.path.join(FLAGS.xenapi_sr_base_path, sr_uuid)


def remap_vbd_dev(dev):
    """Return the appropriate location for a plugged-in VBD device

    Ubuntu Maverick moved xvd? -> sd?. This is considered a bug and will be
    fixed in future versions:
        https://bugs.launchpad.net/ubuntu/+source/linux/+bug/684875

    For now, we work around it by just doing a string replace.
    """
    # NOTE(sirp): This hack can go away when we pull support for Maverick
    should_remap = FLAGS.xenapi_remap_vbd_dev
    if not should_remap:
        return dev

    old_prefix = 'xvd'
    new_prefix = FLAGS.xenapi_remap_vbd_dev_prefix
    remapped_dev = dev.replace(old_prefix, new_prefix)

    return remapped_dev


def with_vdi_attached_here(session, vdi, read_only, f):
    this_vm_ref = get_this_vm_ref(session)
    vbd_rec = {}
    vbd_rec['VM'] = this_vm_ref
    vbd_rec['VDI'] = vdi
    vbd_rec['userdevice'] = 'autodetect'
    vbd_rec['bootable'] = False
    vbd_rec['mode'] = read_only and 'RO' or 'RW'
    vbd_rec['type'] = 'disk'
    vbd_rec['unpluggable'] = True
    vbd_rec['empty'] = False
    vbd_rec['other_config'] = {}
    vbd_rec['qos_algorithm_type'] = ''
    vbd_rec['qos_algorithm_params'] = {}
    vbd_rec['qos_supported_algorithms'] = []
    LOG.debug(_('Creating VBD for VDI %s ... '), vdi)
    vbd = session.get_xenapi().VBD.create(vbd_rec)
    LOG.debug(_('Creating VBD for VDI %s done.'), vdi)
    try:
        LOG.debug(_('Plugging VBD %s ... '), vbd)
        session.get_xenapi().VBD.plug(vbd)
        LOG.debug(_('Plugging VBD %s done.'), vbd)
        orig_dev = session.get_xenapi().VBD.get_device(vbd)
        LOG.debug(_('VBD %(vbd)s plugged as %(orig_dev)s') % locals())
        dev = remap_vbd_dev(orig_dev)
        if dev != orig_dev:
            LOG.debug(_('VBD %(vbd)s plugged into wrong dev, '
                        'remapping to %(dev)s') % locals())
        return f(dev)
    finally:
        LOG.debug(_('Destroying VBD for VDI %s ... '), vdi)
        vbd_unplug_with_retry(session, vbd)
        ignore_failure(session.get_xenapi().VBD.destroy, vbd)
        LOG.debug(_('Destroying VBD for VDI %s done.'), vdi)


def vbd_unplug_with_retry(session, vbd):
    """Call VBD.unplug on the given VBD, with a retry if we get
    DEVICE_DETACH_REJECTED.  For reasons which I don't understand, we're
    seeing the device still in use, even when all processes using the device
    should be dead."""
    # FIXME(sirp): We can use LoopingCall here w/o blocking sleep()
    while True:
        try:
            session.get_xenapi().VBD.unplug(vbd)
            LOG.debug(_('VBD.unplug successful first time.'))
            return
        except VMHelper.XenAPI.Failure, e:
            if (len(e.details) > 0 and
                e.details[0] == 'DEVICE_DETACH_REJECTED'):
                LOG.debug(_('VBD.unplug rejected: retrying...'))
                time.sleep(1)
            elif (len(e.details) > 0 and
                  e.details[0] == 'DEVICE_ALREADY_DETACHED'):
                LOG.debug(_('VBD.unplug successful eventually.'))
                return
            else:
                LOG.error(_('Ignoring XenAPI.Failure in VBD.unplug: %s'),
                              e)
                return


def ignore_failure(func, *args, **kwargs):
    try:
        return func(*args, **kwargs)
    except VMHelper.XenAPI.Failure, e:
        LOG.error(_('Ignoring XenAPI.Failure %s'), e)
        return None


def get_this_vm_uuid():
    with file('/sys/hypervisor/uuid') as f:
        return f.readline().strip()


def get_this_vm_ref(session):
    return session.get_xenapi().VM.get_by_uuid(get_this_vm_uuid())


def _is_vdi_pv(dev):
    LOG.debug(_("Running pygrub against %s"), dev)
    output = os.popen('pygrub -qn /dev/%s' % dev)
    for line in output.readlines():
        #try to find kernel string
        m = re.search('(?<=kernel:)/.*(?:>)', line)
        if m and m.group(0).find('xen') != -1:
            LOG.debug(_("Found Xen kernel %s") % m.group(0))
            return True
    LOG.debug(_("No Xen kernel found.  Booting HVM."))
    return False


def _stream_disk(dev, image_type, virtual_size, image_file):
    offset = 0
    if image_type == ImageType.DISK:
        offset = MBR_SIZE_BYTES
        _write_partition(virtual_size, dev)

    with open('/dev/%s' % dev, 'wb') as f:
        f.seek(offset)
        for chunk in image_file:
            f.write(chunk)


def _write_partition(virtual_size, dev):
    dest = '/dev/%s' % dev
    mbr_last = MBR_SIZE_SECTORS - 1
    primary_first = MBR_SIZE_SECTORS
    primary_last = MBR_SIZE_SECTORS + (virtual_size / SECTOR_SIZE) - 1

    LOG.debug(_('Writing partition table %(primary_first)d %(primary_last)d'
            ' to %(dest)s...') % locals())

    def execute(cmd, process_input=None, check_exit_code=True):
        return utils.execute(cmd=cmd,
                             process_input=process_input,
                             check_exit_code=check_exit_code)

    execute('parted --script %s mklabel msdos' % dest)
    execute('parted --script %s mkpart primary %ds %ds' %
            (dest, primary_first, primary_last))

    LOG.debug(_('Writing partition table %s done.'), dest)


def get_name_label_for_image(image):
    # TODO(sirp): This should eventually be the URI for the Glance image
    return _('Glance image %s') % image<|MERGE_RESOLUTION|>--- conflicted
+++ resolved
@@ -299,13 +299,8 @@
                   'sr_path': get_sr_path(session)}
 
         kwargs = {'params': pickle.dumps(params)}
-<<<<<<< HEAD
-        task = session.async_call_plugin('glance', 'put_vdis', kwargs)
+        task = session.async_call_plugin('glance', 'upload_vhd', kwargs)
         session.wait_for_task(task, instance_id)
-=======
-        task = session.async_call_plugin('glance', 'upload_vhd', kwargs)
-        session.wait_for_task(instance_id, task)
->>>>>>> bb7c1b8c
 
     @classmethod
     def fetch_image(cls, session, instance_id, image, user, project,
