# vim: tabstop=4 shiftwidth=4 softtabstop=4

# Copyright 2010 United States Government as represented by the
# Administrator of the National Aeronautics and Space Administration.
# All Rights Reserved.
#
#    Licensed under the Apache License, Version 2.0 (the "License"); you may
#    not use this file except in compliance with the License. You may obtain
#    a copy of the License at
#
#         http://www.apache.org/licenses/LICENSE-2.0
#
#    Unless required by applicable law or agreed to in writing, software
#    distributed under the License is distributed on an "AS IS" BASIS, WITHOUT
#    WARRANTIES OR CONDITIONS OF ANY KIND, either express or implied. See the
#    License for the specific language governing permissions and limitations
#    under the License.
"""
Implementation of SQLAlchemy backend.
"""
import warnings

from nova import block_device
from nova import db
from nova import exception
from nova import flags
from nova import ipv6
from nova import utils
from nova import log as logging
from nova.db.sqlalchemy import models
from nova.db.sqlalchemy.session import get_session
from sqlalchemy import or_
from sqlalchemy.exc import IntegrityError
from sqlalchemy.orm import joinedload
from sqlalchemy.orm import joinedload_all
from sqlalchemy.sql import func
from sqlalchemy.sql.expression import literal_column

FLAGS = flags.FLAGS
LOG = logging.getLogger("nova.db.sqlalchemy")


def is_admin_context(context):
    """Indicates if the request context is an administrator."""
    if not context:
        warnings.warn(_('Use of empty request context is deprecated'),
                      DeprecationWarning)
        raise Exception('die')
    return context.is_admin


def is_user_context(context):
    """Indicates if the request context is a normal user."""
    if not context:
        return False
    if context.is_admin:
        return False
    if not context.user_id or not context.project_id:
        return False
    return True


def authorize_project_context(context, project_id):
    """Ensures a request has permission to access the given project."""
    if is_user_context(context):
        if not context.project_id:
            raise exception.NotAuthorized()
        elif context.project_id != project_id:
            raise exception.NotAuthorized()


def authorize_user_context(context, user_id):
    """Ensures a request has permission to access the given user."""
    if is_user_context(context):
        if not context.user_id:
            raise exception.NotAuthorized()
        elif context.user_id != user_id:
            raise exception.NotAuthorized()


def can_read_deleted(context):
    """Indicates if the context has access to deleted objects."""
    if not context:
        return False
    return context.read_deleted


def require_admin_context(f):
    """Decorator to require admin request context.

    The first argument to the wrapped function must be the context.

    """

    def wrapper(*args, **kwargs):
        if not is_admin_context(args[0]):
            raise exception.AdminRequired()
        return f(*args, **kwargs)
    return wrapper


def require_context(f):
    """Decorator to require *any* user or admin context.

    This does no authorization for user or project access matching, see
    :py:func:`authorize_project_context` and
    :py:func:`authorize_user_context`.

    The first argument to the wrapped function must be the context.

    """

    def wrapper(*args, **kwargs):
        if not is_admin_context(args[0]) and not is_user_context(args[0]):
            raise exception.NotAuthorized()
        return f(*args, **kwargs)
    return wrapper


def require_instance_exists(f):
    """Decorator to require the specified instance to exist.

    Requres the wrapped function to use context and instance_id as
    their first two arguments.
    """

    def wrapper(context, instance_id, *args, **kwargs):
        db.api.instance_get(context, instance_id)
        return f(context, instance_id, *args, **kwargs)
    wrapper.__name__ = f.__name__
    return wrapper


###################


@require_admin_context
def service_destroy(context, service_id):
    session = get_session()
    with session.begin():
        service_ref = service_get(context, service_id, session=session)
        service_ref.delete(session=session)

        if service_ref.topic == 'compute' and \
            len(service_ref.compute_node) != 0:
            for c in service_ref.compute_node:
                c.delete(session=session)


@require_admin_context
def service_get(context, service_id, session=None):
    if not session:
        session = get_session()

    result = session.query(models.Service).\
                     options(joinedload('compute_node')).\
                     filter_by(id=service_id).\
                     filter_by(deleted=can_read_deleted(context)).\
                     first()

    if not result:
        raise exception.ServiceNotFound(service_id=service_id)

    return result


@require_admin_context
def service_get_all(context, disabled=None):
    session = get_session()
    query = session.query(models.Service).\
                   filter_by(deleted=can_read_deleted(context))

    if disabled is not None:
        query = query.filter_by(disabled=disabled)

    return query.all()


@require_admin_context
def service_get_all_by_topic(context, topic):
    session = get_session()
    return session.query(models.Service).\
                   filter_by(deleted=False).\
                   filter_by(disabled=False).\
                   filter_by(topic=topic).\
                   all()


@require_admin_context
def service_get_by_host_and_topic(context, host, topic):
    session = get_session()
    return session.query(models.Service).\
                   filter_by(deleted=False).\
                   filter_by(disabled=False).\
                   filter_by(host=host).\
                   filter_by(topic=topic).\
                   first()


@require_admin_context
def service_get_all_by_host(context, host):
    session = get_session()
    return session.query(models.Service).\
                   filter_by(deleted=False).\
                   filter_by(host=host).\
                   all()


@require_admin_context
def service_get_all_compute_by_host(context, host):
    topic = 'compute'
    session = get_session()
    result = session.query(models.Service).\
                  options(joinedload('compute_node')).\
                  filter_by(deleted=False).\
                  filter_by(host=host).\
                  filter_by(topic=topic).\
                  all()

    if not result:
        raise exception.ComputeHostNotFound(host=host)

    return result


@require_admin_context
def _service_get_all_topic_subquery(context, session, topic, subq, label):
    sort_value = getattr(subq.c, label)
    return session.query(models.Service, func.coalesce(sort_value, 0)).\
                   filter_by(topic=topic).\
                   filter_by(deleted=False).\
                   filter_by(disabled=False).\
                   outerjoin((subq, models.Service.host == subq.c.host)).\
                   order_by(sort_value).\
                   all()


@require_admin_context
def service_get_all_compute_sorted(context):
    session = get_session()
    with session.begin():
        # NOTE(vish): The intended query is below
        #             SELECT services.*, COALESCE(inst_cores.instance_cores,
        #                                         0)
        #             FROM services LEFT OUTER JOIN
        #             (SELECT host, SUM(instances.vcpus) AS instance_cores
        #              FROM instances GROUP BY host) AS inst_cores
        #             ON services.host = inst_cores.host
        topic = 'compute'
        label = 'instance_cores'
        subq = session.query(models.Instance.host,
                             func.sum(models.Instance.vcpus).label(label)).\
                       filter_by(deleted=False).\
                       group_by(models.Instance.host).\
                       subquery()
        return _service_get_all_topic_subquery(context,
                                               session,
                                               topic,
                                               subq,
                                               label)


@require_admin_context
def service_get_all_network_sorted(context):
    session = get_session()
    with session.begin():
        topic = 'network'
        label = 'network_count'
        subq = session.query(models.Network.host,
                             func.count(models.Network.id).label(label)).\
                       filter_by(deleted=False).\
                       group_by(models.Network.host).\
                       subquery()
        return _service_get_all_topic_subquery(context,
                                               session,
                                               topic,
                                               subq,
                                               label)


@require_admin_context
def service_get_all_volume_sorted(context):
    session = get_session()
    with session.begin():
        topic = 'volume'
        label = 'volume_gigabytes'
        subq = session.query(models.Volume.host,
                             func.sum(models.Volume.size).label(label)).\
                       filter_by(deleted=False).\
                       group_by(models.Volume.host).\
                       subquery()
        return _service_get_all_topic_subquery(context,
                                               session,
                                               topic,
                                               subq,
                                               label)


@require_admin_context
def service_get_by_args(context, host, binary):
    session = get_session()
    result = session.query(models.Service).\
                     filter_by(host=host).\
                     filter_by(binary=binary).\
                     filter_by(deleted=can_read_deleted(context)).\
                     first()
    if not result:
        raise exception.HostBinaryNotFound(host=host, binary=binary)

    return result


@require_admin_context
def service_create(context, values):
    service_ref = models.Service()
    service_ref.update(values)
    if not FLAGS.enable_new_services:
        service_ref.disabled = True
    service_ref.save()
    return service_ref


@require_admin_context
def service_update(context, service_id, values):
    session = get_session()
    with session.begin():
        service_ref = service_get(context, service_id, session=session)
        service_ref.update(values)
        service_ref.save(session=session)


###################


@require_admin_context
def compute_node_get(context, compute_id, session=None):
    if not session:
        session = get_session()

    result = session.query(models.ComputeNode).\
                     filter_by(id=compute_id).\
                     filter_by(deleted=can_read_deleted(context)).\
                     first()

    if not result:
        raise exception.ComputeHostNotFound(host=compute_id)

    return result


@require_admin_context
def compute_node_create(context, values):
    compute_node_ref = models.ComputeNode()
    compute_node_ref.update(values)
    compute_node_ref.save()
    return compute_node_ref


@require_admin_context
def compute_node_update(context, compute_id, values):
    session = get_session()
    with session.begin():
        compute_ref = compute_node_get(context, compute_id, session=session)
        compute_ref.update(values)
        compute_ref.save(session=session)


###################


@require_admin_context
def certificate_get(context, certificate_id, session=None):
    if not session:
        session = get_session()

    result = session.query(models.Certificate).\
                     filter_by(id=certificate_id).\
                     filter_by(deleted=can_read_deleted(context)).\
                     first()

    if not result:
        raise exception.CertificateNotFound(certificate_id=certificate_id)

    return result


@require_admin_context
def certificate_create(context, values):
    certificate_ref = models.Certificate()
    for (key, value) in values.iteritems():
        certificate_ref[key] = value
    certificate_ref.save()
    return certificate_ref


@require_admin_context
def certificate_destroy(context, certificate_id):
    session = get_session()
    with session.begin():
        certificate_ref = certificate_get(context,
                                          certificate_id,
                                          session=session)
        certificate_ref.delete(session=session)


@require_admin_context
def certificate_get_all_by_project(context, project_id):
    session = get_session()
    return session.query(models.Certificate).\
                   filter_by(project_id=project_id).\
                   filter_by(deleted=False).\
                   all()


@require_admin_context
def certificate_get_all_by_user(context, user_id):
    session = get_session()
    return session.query(models.Certificate).\
                   filter_by(user_id=user_id).\
                   filter_by(deleted=False).\
                   all()


@require_admin_context
def certificate_get_all_by_user_and_project(_context, user_id, project_id):
    session = get_session()
    return session.query(models.Certificate).\
                   filter_by(user_id=user_id).\
                   filter_by(project_id=project_id).\
                   filter_by(deleted=False).\
                   all()


@require_admin_context
def certificate_update(context, certificate_id, values):
    session = get_session()
    with session.begin():
        certificate_ref = certificate_get(context,
                                          certificate_id,
                                          session=session)
        for (key, value) in values.iteritems():
            certificate_ref[key] = value
        certificate_ref.save(session=session)


###################


@require_context
def floating_ip_get(context, id):
    session = get_session()
    result = None
    if is_admin_context(context):
        result = session.query(models.FloatingIp).\
                         options(joinedload('fixed_ip')).\
                         options(joinedload_all('fixed_ip.instance')).\
                         filter_by(id=id).\
                         filter_by(deleted=can_read_deleted(context)).\
                         first()
    elif is_user_context(context):
        result = session.query(models.FloatingIp).\
                         options(joinedload('fixed_ip')).\
                         options(joinedload_all('fixed_ip.instance')).\
                         filter_by(project_id=context.project_id).\
                         filter_by(id=id).\
                         filter_by(deleted=False).\
                         first()
    if not result:
        raise exception.FloatingIpNotFound(id=id)

    return result


@require_context
def floating_ip_allocate_address(context, project_id):
    authorize_project_context(context, project_id)
    session = get_session()
    with session.begin():
        floating_ip_ref = session.query(models.FloatingIp).\
                                  filter_by(fixed_ip_id=None).\
                                  filter_by(project_id=None).\
                                  filter_by(deleted=False).\
                                  with_lockmode('update').\
                                  first()
        # NOTE(vish): if with_lockmode isn't supported, as in sqlite,
        #             then this has concurrency issues
        if not floating_ip_ref:
            raise exception.NoMoreFloatingIps()
        floating_ip_ref['project_id'] = project_id
        session.add(floating_ip_ref)
    return floating_ip_ref['address']


@require_context
def floating_ip_create(context, values):
    floating_ip_ref = models.FloatingIp()
    floating_ip_ref.update(values)
    floating_ip_ref.save()
    return floating_ip_ref['address']


@require_context
def floating_ip_count_by_project(context, project_id):
    authorize_project_context(context, project_id)
    session = get_session()
    # TODO(tr3buchet): why leave auto_assigned floating IPs out?
    return session.query(models.FloatingIp).\
                   filter_by(project_id=project_id).\
                   filter_by(auto_assigned=False).\
                   filter_by(deleted=False).\
                   count()


@require_context
def floating_ip_fixed_ip_associate(context, floating_address, fixed_address):
    session = get_session()
    with session.begin():
        # TODO(devcamcar): How to ensure floating_id belongs to user?
        floating_ip_ref = floating_ip_get_by_address(context,
                                                     floating_address,
                                                     session=session)
        fixed_ip_ref = fixed_ip_get_by_address(context,
                                               fixed_address,
                                               session=session)
        floating_ip_ref.fixed_ip = fixed_ip_ref
        floating_ip_ref.save(session=session)


@require_context
def floating_ip_deallocate(context, address):
    session = get_session()
    with session.begin():
        # TODO(devcamcar): How to ensure floating id belongs to user?
        floating_ip_ref = floating_ip_get_by_address(context,
                                                     address,
                                                     session=session)
        floating_ip_ref['project_id'] = None
        floating_ip_ref['host'] = None
        floating_ip_ref['auto_assigned'] = False
        floating_ip_ref.save(session=session)


@require_context
def floating_ip_destroy(context, address):
    session = get_session()
    with session.begin():
        # TODO(devcamcar): Ensure address belongs to user.
        floating_ip_ref = floating_ip_get_by_address(context,
                                                     address,
                                                     session=session)
        floating_ip_ref.delete(session=session)


@require_context
def floating_ip_disassociate(context, address):
    session = get_session()
    with session.begin():
        # TODO(devcamcar): Ensure address belongs to user.
        #                  Does get_floating_ip_by_address handle this?
        floating_ip_ref = floating_ip_get_by_address(context,
                                                     address,
                                                     session=session)
        fixed_ip_ref = floating_ip_ref.fixed_ip
        if fixed_ip_ref:
            fixed_ip_address = fixed_ip_ref['address']
        else:
            fixed_ip_address = None
        floating_ip_ref.fixed_ip = None
        floating_ip_ref.save(session=session)
    return fixed_ip_address


@require_context
def floating_ip_set_auto_assigned(context, address):
    session = get_session()
    with session.begin():
        floating_ip_ref = floating_ip_get_by_address(context,
                                                     address,
                                                     session=session)
        floating_ip_ref.auto_assigned = True
        floating_ip_ref.save(session=session)


@require_admin_context
def floating_ip_get_all(context):
    session = get_session()
    floating_ip_refs = session.query(models.FloatingIp).\
                               options(joinedload_all('fixed_ip.instance')).\
                               filter_by(deleted=False).\
                               all()
    if not floating_ip_refs:
        raise exception.NoFloatingIpsDefined()
    return floating_ip_refs


@require_admin_context
def floating_ip_get_all_by_host(context, host):
    session = get_session()
    floating_ip_refs = session.query(models.FloatingIp).\
                               options(joinedload_all('fixed_ip.instance')).\
                               filter_by(host=host).\
                               filter_by(deleted=False).\
                               all()
    if not floating_ip_refs:
        raise exception.FloatingIpNotFoundForHost(host=host)
    return floating_ip_refs


@require_context
def floating_ip_get_all_by_project(context, project_id):
    authorize_project_context(context, project_id)
    session = get_session()
    # TODO(tr3buchet): why do we not want auto_assigned floating IPs here?
    floating_ip_refs = session.query(models.FloatingIp).\
                               options(joinedload_all('fixed_ip.instance')).\
                               filter_by(project_id=project_id).\
                               filter_by(auto_assigned=False).\
                               filter_by(deleted=False).\
                               all()
    if not floating_ip_refs:
        raise exception.FloatingIpNotFoundForProject(project_id=project_id)
    return floating_ip_refs


@require_context
def floating_ip_get_by_address(context, address, session=None):
    # TODO(devcamcar): Ensure the address belongs to user.
    if not session:
        session = get_session()

    result = session.query(models.FloatingIp).\
                     options(joinedload_all('fixed_ip.network')).\
                     filter_by(address=address).\
                     filter_by(deleted=can_read_deleted(context)).\
                     first()
    if not result:
        raise exception.FloatingIpNotFoundForAddress(address=address)
    return result


@require_context
def floating_ip_update(context, address, values):
    session = get_session()
    with session.begin():
        floating_ip_ref = floating_ip_get_by_address(context, address, session)
        for (key, value) in values.iteritems():
            floating_ip_ref[key] = value
        floating_ip_ref.save(session=session)


###################


@require_context
def fixed_ip_associate(context, address, instance_id):
    session = get_session()
    with session.begin():
        instance = instance_get(context, instance_id, session=session)
        fixed_ip_ref = session.query(models.FixedIp).\
                               filter_by(address=address).\
                               filter_by(deleted=False).\
                               filter_by(instance=None).\
                               with_lockmode('update').\
                               first()
        # NOTE(vish): if with_lockmode isn't supported, as in sqlite,
        #             then this has concurrency issues
        if not fixed_ip_ref:
            raise exception.NoMoreFixedIps()
        fixed_ip_ref.instance = instance
        session.add(fixed_ip_ref)


@require_admin_context
def fixed_ip_associate_pool(context, network_id, instance_id=None, host=None):
    session = get_session()
    with session.begin():
        network_or_none = or_(models.FixedIp.network_id == network_id,
                              models.FixedIp.network_id == None)
        fixed_ip_ref = session.query(models.FixedIp).\
                               filter(network_or_none).\
                               filter_by(reserved=False).\
                               filter_by(deleted=False).\
                               filter_by(instance=None).\
                               filter_by(host=None).\
                               with_lockmode('update').\
                               first()
        # NOTE(vish): if with_lockmode isn't supported, as in sqlite,
        #             then this has concurrency issues
        if not fixed_ip_ref:
            raise exception.NoMoreFixedIps()
        if not fixed_ip_ref.network:
            fixed_ip_ref.network = network_get(context,
                                           network_id,
                                           session=session)
        if instance_id:
            fixed_ip_ref.instance = instance_get(context,
                                                 instance_id,
                                                 session=session)
        if host:
            fixed_ip_ref.host = host
        session.add(fixed_ip_ref)
    return fixed_ip_ref['address']


@require_context
def fixed_ip_create(_context, values):
    fixed_ip_ref = models.FixedIp()
    fixed_ip_ref.update(values)
    fixed_ip_ref.save()
    return fixed_ip_ref['address']


@require_context
def fixed_ip_disassociate(context, address):
    session = get_session()
    with session.begin():
        fixed_ip_ref = fixed_ip_get_by_address(context,
                                               address,
                                               session=session)
        fixed_ip_ref.instance = None
        fixed_ip_ref.save(session=session)


@require_admin_context
def fixed_ip_disassociate_all_by_timeout(_context, host, time):
    session = get_session()
    inner_q = session.query(models.Network.id).\
                      filter_by(host=host).\
                      subquery()
    result = session.query(models.FixedIp).\
                     filter(models.FixedIp.network_id.in_(inner_q)).\
                     filter(models.FixedIp.updated_at < time).\
                     filter(models.FixedIp.instance_id != None).\
                     filter_by(allocated=False).\
                     update({'instance_id': None,
                             'leased': False,
                             'updated_at': utils.utcnow()},
                             synchronize_session='fetch')
    return result


@require_admin_context
def fixed_ip_get_all(context, session=None):
    if not session:
        session = get_session()
    result = session.query(models.FixedIp).\
                     options(joinedload('floating_ips')).\
                     all()
    if not result:
        raise exception.NoFixedIpsDefined()

    return result


@require_admin_context
def fixed_ip_get_all_by_instance_host(context, host=None):
    session = get_session()

    result = session.query(models.FixedIp).\
                     options(joinedload('floating_ips')).\
                     join(models.FixedIp.instance).\
                     filter_by(state=1).\
                     filter_by(host=host).\
                     all()

    if not result:
        raise exception.FixedIpNotFoundForHost(host=host)

    return result


@require_context
def fixed_ip_get_by_address(context, address, session=None):
    if not session:
        session = get_session()
    result = session.query(models.FixedIp).\
                     filter_by(address=address).\
                     filter_by(deleted=can_read_deleted(context)).\
                     options(joinedload('floating_ips')).\
                     options(joinedload('network')).\
                     options(joinedload('instance')).\
                     first()
    if not result:
        raise exception.FixedIpNotFoundForAddress(address=address)

    if is_user_context(context):
        authorize_project_context(context, result.instance.project_id)

    return result


@require_context
def fixed_ip_get_by_instance(context, instance_id):
    session = get_session()
    rv = session.query(models.FixedIp).\
                 options(joinedload('floating_ips')).\
                 filter_by(instance_id=instance_id).\
                 filter_by(deleted=False).\
                 all()
    if not rv:
        raise exception.FixedIpNotFoundForInstance(instance_id=instance_id)
    return rv


@require_context
def fixed_ip_get_by_network_host(context, network_id, host):
    session = get_session()
    rv = session.query(models.FixedIp).\
                 filter_by(network_id=network_id).\
                 filter_by(host=host).\
                 filter_by(deleted=False).\
                 first()
    if not rv:
        raise exception.FixedIpNotFoundForNetworkHost(network_id=network_id,
                                                      host=host)
    return rv


@require_context
def fixed_ip_get_by_virtual_interface(context, vif_id):
    session = get_session()
    rv = session.query(models.FixedIp).\
                 options(joinedload('floating_ips')).\
                 filter_by(virtual_interface_id=vif_id).\
                 filter_by(deleted=False).\
                 all()
    if not rv:
        raise exception.FixedIpNotFoundForVirtualInterface(vif_id=vif_id)
    return rv


@require_context
def fixed_ip_get_instance(context, address):
    fixed_ip_ref = fixed_ip_get_by_address(context, address)
    return fixed_ip_ref.instance


@require_context
def fixed_ip_get_instance_v6(context, address):
    session = get_session()

    # convert IPv6 address to mac
    mac = ipv6.to_mac(address)

    # get virtual interface
    vif_ref = virtual_interface_get_by_address(context, mac)

    # look up instance based on instance_id from vif row
    result = session.query(models.Instance).\
                     filter_by(id=vif_ref['instance_id'])
    return result


@require_admin_context
def fixed_ip_get_network(context, address):
    fixed_ip_ref = fixed_ip_get_by_address(context, address)
    return fixed_ip_ref.network


@require_context
def fixed_ip_update(context, address, values):
    session = get_session()
    with session.begin():
        fixed_ip_ref = fixed_ip_get_by_address(context,
                                               address,
                                               session=session)
        fixed_ip_ref.update(values)
        fixed_ip_ref.save(session=session)


###################


@require_context
def virtual_interface_create(context, values):
    """Create a new virtual interface record in teh database.

    :param values: = dict containing column values
    """
    try:
        vif_ref = models.VirtualInterface()
        vif_ref.update(values)
        vif_ref.save()
    except IntegrityError:
        raise exception.VirtualInterfaceCreateException()

    return vif_ref


@require_context
def virtual_interface_update(context, vif_id, values):
    """Update a virtual interface record in the database.

    :param vif_id: = id of virtual interface to update
    :param values: = values to update
    """
    session = get_session()
    with session.begin():
        vif_ref = virtual_interface_get(context, vif_id, session=session)
        vif_ref.update(values)
        vif_ref.save(session=session)
        return vif_ref


@require_context
def virtual_interface_get(context, vif_id, session=None):
    """Gets a virtual interface from the table.

    :param vif_id: = id of the virtual interface
    """
    if not session:
        session = get_session()

    vif_ref = session.query(models.VirtualInterface).\
                      filter_by(id=vif_id).\
                      options(joinedload('network')).\
                      options(joinedload('instance')).\
                      options(joinedload('fixed_ips')).\
                      first()
    return vif_ref


@require_context
def virtual_interface_get_by_address(context, address):
    """Gets a virtual interface from the table.

    :param address: = the address of the interface you're looking to get
    """
    session = get_session()
    vif_ref = session.query(models.VirtualInterface).\
                      filter_by(address=address).\
                      options(joinedload('network')).\
                      options(joinedload('instance')).\
                      options(joinedload('fixed_ips')).\
                      first()
    return vif_ref


@require_context
def virtual_interface_get_by_fixed_ip(context, fixed_ip_id):
    """Gets the virtual interface fixed_ip is associated with.

    :param fixed_ip_id: = id of the fixed_ip
    """
    session = get_session()
    vif_ref = session.query(models.VirtualInterface).\
                      filter_by(fixed_ip_id=fixed_ip_id).\
                      options(joinedload('network')).\
                      options(joinedload('instance')).\
                      options(joinedload('fixed_ips')).\
                      first()
    return vif_ref


@require_context
@require_instance_exists
def virtual_interface_get_by_instance(context, instance_id):
    """Gets all virtual interfaces for instance.

    :param instance_id: = id of the instance to retreive vifs for
    """
    session = get_session()
    vif_refs = session.query(models.VirtualInterface).\
                       filter_by(instance_id=instance_id).\
                       options(joinedload('network')).\
                       options(joinedload('instance')).\
                       options(joinedload('fixed_ips')).\
                       all()
    return vif_refs


@require_context
def virtual_interface_get_by_instance_and_network(context, instance_id,
                                                           network_id):
    """Gets virtual interface for instance that's associated with network."""
    session = get_session()
    vif_ref = session.query(models.VirtualInterface).\
                      filter_by(instance_id=instance_id).\
                      filter_by(network_id=network_id).\
                      options(joinedload('network')).\
                      options(joinedload('instance')).\
                      options(joinedload('fixed_ips')).\
                      first()
    return vif_ref


@require_admin_context
def virtual_interface_get_by_network(context, network_id):
    """Gets all virtual_interface on network.

    :param network_id: = network to retreive vifs for
    """
    session = get_session()
    vif_refs = session.query(models.VirtualInterface).\
                       filter_by(network_id=network_id).\
                       options(joinedload('network')).\
                       options(joinedload('instance')).\
                       options(joinedload('fixed_ips')).\
                       all()
    return vif_refs


@require_context
def virtual_interface_delete(context, vif_id):
    """Delete virtual interface record from teh database.

    :param vif_id: = id of vif to delete
    """
    session = get_session()
    vif_ref = virtual_interface_get(context, vif_id, session)
    with session.begin():
        session.delete(vif_ref)


@require_context
def virtual_interface_delete_by_instance(context, instance_id):
    """Delete virtual interface records that are associated
    with the instance given by instance_id.

    :param instance_id: = id of instance
    """
    vif_refs = virtual_interface_get_by_instance(context, instance_id)
    for vif_ref in vif_refs:
        virtual_interface_delete(context, vif_ref['id'])


###################


def _metadata_refs(metadata_dict):
    metadata_refs = []
    if metadata_dict:
        for k, v in metadata_dict.iteritems():
            metadata_ref = models.InstanceMetadata()
            metadata_ref['key'] = k
            metadata_ref['value'] = v
            metadata_refs.append(metadata_ref)
    return metadata_refs


@require_context
def instance_create(context, values):
    """Create a new Instance record in the database.

    context - request context object
    values - dict containing column values.
    """
    values['metadata'] = _metadata_refs(values.get('metadata'))

    instance_ref = models.Instance()
    instance_ref['uuid'] = str(utils.gen_uuid())

    instance_ref.update(values)

    session = get_session()
    with session.begin():
        instance_ref.save(session=session)
    return instance_ref


@require_admin_context
def instance_data_get_for_project(context, project_id):
    session = get_session()
    result = session.query(func.count(models.Instance.id),
                           func.sum(models.Instance.vcpus),
                           func.sum(models.Instance.memory_mb)).\
                     filter_by(project_id=project_id).\
                     filter_by(deleted=False).\
                     first()
    # NOTE(vish): convert None to 0
    return (result[0] or 0, result[1] or 0, result[2] or 0)


@require_context
def instance_destroy(context, instance_id):
    session = get_session()
    with session.begin():
        session.query(models.Instance).\
                filter_by(id=instance_id).\
                update({'deleted': True,
                        'deleted_at': utils.utcnow(),
                        'updated_at': literal_column('updated_at')})
        session.query(models.SecurityGroupInstanceAssociation).\
                filter_by(instance_id=instance_id).\
                update({'deleted': True,
                        'deleted_at': utils.utcnow(),
                        'updated_at': literal_column('updated_at')})
        session.query(models.InstanceMetadata).\
                filter_by(instance_id=instance_id).\
                update({'deleted': True,
                        'deleted_at': utils.utcnow(),
                        'updated_at': literal_column('updated_at')})


@require_context
def instance_stop(context, instance_id):
    session = get_session()
    with session.begin():
        from nova.compute import power_state
        session.query(models.Instance).\
                filter_by(id=instance_id).\
                update({'host': None,
                        'state': power_state.SHUTOFF,
                        'state_description': 'stopped',
                        'updated_at': literal_column('updated_at')})
        session.query(models.SecurityGroupInstanceAssociation).\
                filter_by(instance_id=instance_id).\
                update({'updated_at': literal_column('updated_at')})
        session.query(models.InstanceMetadata).\
                filter_by(instance_id=instance_id).\
                update({'updated_at': literal_column('updated_at')})


@require_context
def instance_get_by_uuid(context, uuid, session=None):
    partial = _build_instance_get(context, session=session)
    result = partial.filter_by(uuid=uuid)
    result = result.first()
    if not result:
        # FIXME(sirp): it would be nice if InstanceNotFound would accept a
        # uuid parameter as well
        raise exception.InstanceNotFound(instance_id=uuid)
    return result


@require_context
def instance_get(context, instance_id, session=None):
    partial = _build_instance_get(context, session=session)
    result = partial.filter_by(id=instance_id)
    result = result.first()
    if not result:
        raise exception.InstanceNotFound(instance_id=instance_id)
    return result


@require_context
def _build_instance_get(context, session=None):
    if not session:
        session = get_session()

    partial = session.query(models.Instance).\
                     options(joinedload_all('fixed_ips.floating_ips')).\
                     options(joinedload_all('fixed_ips.network')).\
                     options(joinedload('virtual_interfaces')).\
                     options(joinedload_all('security_groups.rules')).\
                     options(joinedload('volumes')).\
                     options(joinedload('metadata')).\
                     options(joinedload('instance_type'))

    if is_admin_context(context):
        partial = partial.filter_by(deleted=can_read_deleted(context))
    elif is_user_context(context):
        partial = partial.filter_by(project_id=context.project_id).\
                        filter_by(deleted=False)
    return partial


@require_admin_context
def instance_get_all(context):
    session = get_session()
    return session.query(models.Instance).\
                   options(joinedload_all('fixed_ips.floating_ips')).\
                   options(joinedload('virtual_interfaces')).\
                   options(joinedload('security_groups')).\
                   options(joinedload_all('fixed_ips.network')).\
                   options(joinedload('metadata')).\
                   options(joinedload('instance_type')).\
                   filter_by(deleted=can_read_deleted(context)).\
                   all()


@require_admin_context
def instance_get_active_by_window(context, begin, end=None):
    """Return instances that were continuously active over the given window"""
    session = get_session()
    query = session.query(models.Instance).\
                   options(joinedload_all('fixed_ips.floating_ips')).\
                   options(joinedload('security_groups')).\
                   options(joinedload_all('fixed_ips.network')).\
                   options(joinedload('instance_type')).\
                   filter(models.Instance.launched_at < begin)
    if end:
        query = query.filter(or_(models.Instance.terminated_at == None,
                                 models.Instance.terminated_at > end))
    else:
        query = query.filter(models.Instance.terminated_at == None)
    return query.all()


@require_admin_context
def instance_get_all_by_user(context, user_id):
    session = get_session()
    return session.query(models.Instance).\
                   options(joinedload_all('fixed_ips.floating_ips')).\
                   options(joinedload('virtual_interfaces')).\
                   options(joinedload('security_groups')).\
                   options(joinedload_all('fixed_ips.network')).\
                   options(joinedload('metadata')).\
                   options(joinedload('instance_type')).\
                   filter_by(deleted=can_read_deleted(context)).\
                   filter_by(user_id=user_id).\
                   all()


@require_admin_context
def instance_get_all_by_host(context, host):
    session = get_session()
    return session.query(models.Instance).\
                   options(joinedload_all('fixed_ips.floating_ips')).\
                   options(joinedload('virtual_interfaces')).\
                   options(joinedload('security_groups')).\
                   options(joinedload_all('fixed_ips.network')).\
                   options(joinedload('metadata')).\
                   options(joinedload('instance_type')).\
                   filter_by(host=host).\
                   filter_by(deleted=can_read_deleted(context)).\
                   all()


@require_context
def instance_get_all_by_project(context, project_id):
    authorize_project_context(context, project_id)

    session = get_session()
    return session.query(models.Instance).\
                   options(joinedload_all('fixed_ips.floating_ips')).\
                   options(joinedload('virtual_interfaces')).\
                   options(joinedload('security_groups')).\
                   options(joinedload_all('fixed_ips.network')).\
                   options(joinedload('metadata')).\
                   options(joinedload('instance_type')).\
                   filter_by(project_id=project_id).\
                   filter_by(deleted=can_read_deleted(context)).\
                   all()


@require_context
def instance_get_all_by_reservation(context, reservation_id):
    session = get_session()

    if is_admin_context(context):
        return session.query(models.Instance).\
                       options(joinedload_all('fixed_ips.floating_ips')).\
                       options(joinedload('virtual_interfaces')).\
                       options(joinedload('security_groups')).\
                       options(joinedload_all('fixed_ips.network')).\
                       options(joinedload('metadata')).\
                       options(joinedload('instance_type')).\
                       filter_by(reservation_id=reservation_id).\
                       filter_by(deleted=can_read_deleted(context)).\
                       all()
    elif is_user_context(context):
        return session.query(models.Instance).\
                       options(joinedload_all('fixed_ips.floating_ips')).\
                       options(joinedload('virtual_interfaces')).\
                       options(joinedload('security_groups')).\
                       options(joinedload_all('fixed_ips.network')).\
                       options(joinedload('metadata')).\
                       options(joinedload('instance_type')).\
                       filter_by(project_id=context.project_id).\
                       filter_by(reservation_id=reservation_id).\
                       filter_by(deleted=False).\
                       all()


@require_admin_context
def instance_get_project_vpn(context, project_id):
    session = get_session()
    return session.query(models.Instance).\
                   options(joinedload_all('fixed_ips.floating_ips')).\
                   options(joinedload('virtual_interfaces')).\
                   options(joinedload('security_groups')).\
                   options(joinedload_all('fixed_ips.network')).\
                   options(joinedload('metadata')).\
                   options(joinedload('instance_type')).\
                   filter_by(project_id=project_id).\
                   filter_by(image_ref=str(FLAGS.vpn_image_id)).\
                   filter_by(deleted=can_read_deleted(context)).\
                   first()


@require_context
def instance_get_fixed_addresses(context, instance_id):
    session = get_session()
    with session.begin():
        instance_ref = instance_get(context, instance_id, session=session)
        try:
            fixed_ips = fixed_ip_get_by_instance(context, instance_id)
        except exception.NotFound:
            return []
        return [fixed_ip.address for fixed_ip in fixed_ips]


@require_context
def instance_get_fixed_addresses_v6(context, instance_id):
    session = get_session()
    with session.begin():
        # get instance
        instance_ref = instance_get(context, instance_id, session=session)
        # assume instance has 1 mac for each network associated with it
        # get networks associated with instance
        network_refs = network_get_all_by_instance(context, instance_id)
        # compile a list of cidr_v6 prefixes sorted by network id
        prefixes = [ref.cidr_v6 for ref in
                    sorted(network_refs, key=lambda ref: ref.id)]
        # get vifs associated with instance
        vif_refs = virtual_interface_get_by_instance(context, instance_ref.id)
        # compile list of the mac_addresses for vifs sorted by network id
        macs = [vif_ref['address'] for vif_ref in
                sorted(vif_refs, key=lambda vif_ref: vif_ref['network_id'])]
        # get project id from instance
        project_id = instance_ref.project_id
        # combine prefixes, macs, and project_id into (prefix,mac,p_id) tuples
        prefix_mac_tuples = zip(prefixes, macs, [project_id for m in macs])
        # return list containing ipv6 address for each tuple
        return [ipv6.to_global(*t) for t in prefix_mac_tuples]


@require_context
def instance_get_floating_address(context, instance_id):
    fixed_ip_refs = fixed_ip_get_by_instance(context, instance_id)
    if not fixed_ip_refs:
        return None
    # NOTE(tr3buchet): this only gets the first fixed_ip
    # won't find floating ips associated with other fixed_ips
    if not fixed_ip_refs[0].floating_ips:
        return None
    # NOTE(vish): this just returns the first floating ip
    return fixed_ip_refs[0].floating_ips[0]['address']


@require_admin_context
def instance_set_state(context, instance_id, state, description=None):
    # TODO(devcamcar): Move this out of models and into driver
    from nova.compute import power_state
    if not description:
        description = power_state.name(state)
    db.instance_update(context,
                       instance_id,
                       {'state': state,
                        'state_description': description})


@require_context
def instance_update(context, instance_id, values):
    session = get_session()
    metadata = values.get('metadata')
    if metadata is not None:
        instance_metadata_delete_all(context, instance_id)
        instance_metadata_update_or_create(context, instance_id,
                                           values.pop('metadata'))
    with session.begin():
        if utils.is_uuid_like(instance_id):
            instance_ref = instance_get_by_uuid(context, instance_id,
                                                session=session)
        else:
            instance_ref = instance_get(context, instance_id, session=session)
        instance_ref.update(values)
        instance_ref.save(session=session)
        return instance_ref


def instance_add_security_group(context, instance_id, security_group_id):
    """Associate the given security group with the given instance"""
    session = get_session()
    with session.begin():
        instance_ref = instance_get(context, instance_id, session=session)
        security_group_ref = security_group_get(context,
                                                security_group_id,
                                                session=session)
        instance_ref.security_groups += [security_group_ref]
        instance_ref.save(session=session)


@require_context
def instance_get_vcpu_sum_by_host_and_project(context, hostname, proj_id):
    session = get_session()
    result = session.query(models.Instance).\
                      filter_by(host=hostname).\
                      filter_by(project_id=proj_id).\
                      filter_by(deleted=False).\
                      value(func.sum(models.Instance.vcpus))
    if not result:
        return 0
    return result


@require_context
def instance_get_memory_sum_by_host_and_project(context, hostname, proj_id):
    session = get_session()
    result = session.query(models.Instance).\
                      filter_by(host=hostname).\
                      filter_by(project_id=proj_id).\
                      filter_by(deleted=False).\
                      value(func.sum(models.Instance.memory_mb))
    if not result:
        return 0
    return result


@require_context
def instance_get_disk_sum_by_host_and_project(context, hostname, proj_id):
    session = get_session()
    result = session.query(models.Instance).\
                      filter_by(host=hostname).\
                      filter_by(project_id=proj_id).\
                      filter_by(deleted=False).\
                      value(func.sum(models.Instance.local_gb))
    if not result:
        return 0
    return result


@require_context
def instance_action_create(context, values):
    """Create an instance action from the values dictionary."""
    action_ref = models.InstanceActions()
    action_ref.update(values)

    session = get_session()
    with session.begin():
        action_ref.save(session=session)
    return action_ref


@require_admin_context
def instance_get_actions(context, instance_id):
    """Return the actions associated to the given instance id"""
    session = get_session()
    return session.query(models.InstanceActions).\
        filter_by(instance_id=instance_id).\
        all()


###################


@require_context
def key_pair_create(context, values):
    key_pair_ref = models.KeyPair()
    key_pair_ref.update(values)
    key_pair_ref.save()
    return key_pair_ref


@require_context
def key_pair_destroy(context, user_id, name):
    authorize_user_context(context, user_id)
    session = get_session()
    with session.begin():
        key_pair_ref = key_pair_get(context, user_id, name, session=session)
        key_pair_ref.delete(session=session)


@require_context
def key_pair_destroy_all_by_user(context, user_id):
    authorize_user_context(context, user_id)
    session = get_session()
    with session.begin():
        session.query(models.KeyPair).\
                filter_by(user_id=user_id).\
                update({'deleted': True,
                        'deleted_at': utils.utcnow(),
                        'updated_at': literal_column('updated_at')})


@require_context
def key_pair_get(context, user_id, name, session=None):
    authorize_user_context(context, user_id)

    if not session:
        session = get_session()

    result = session.query(models.KeyPair).\
                     filter_by(user_id=user_id).\
                     filter_by(name=name).\
                     filter_by(deleted=can_read_deleted(context)).\
                     first()
    if not result:
        raise exception.KeypairNotFound(user_id=user_id, name=name)
    return result


@require_context
def key_pair_get_all_by_user(context, user_id):
    authorize_user_context(context, user_id)
    session = get_session()
    return session.query(models.KeyPair).\
                   filter_by(user_id=user_id).\
                   filter_by(deleted=False).\
                   all()


###################


@require_admin_context
def network_associate(context, project_id, force=False):
    """Associate a project with a network.

    called by project_get_networks under certain conditions
    and network manager add_network_to_project()

    only associate if the project doesn't already have a network
    or if force is True

    force solves race condition where a fresh project has multiple instance
    builds simultaneosly picked up by multiple network hosts which attempt
    to associate the project with multiple networks
    force should only be used as a direct consequence of user request
    all automated requests should not use force
    """
    session = get_session()
    with session.begin():

        def network_query(project_filter):
            return session.query(models.Network).\
                           filter_by(deleted=False).\
                           filter_by(project_id=project_filter).\
                           with_lockmode('update').\
                           first()

        if not force:
            # find out if project has a network
            network_ref = network_query(project_id)

        if force or not network_ref:
            # in force mode or project doesn't have a network so assocaite
            # with a new network

            # get new network
            network_ref = network_query(None)
            if not network_ref:
                raise db.NoMoreNetworks()

            # associate with network
            # NOTE(vish): if with_lockmode isn't supported, as in sqlite,
            #             then this has concurrency issues
            network_ref['project_id'] = project_id
            session.add(network_ref)
    return network_ref


@require_admin_context
def network_count(context):
    session = get_session()
    return session.query(models.Network).\
                   filter_by(deleted=can_read_deleted(context)).\
                   count()


@require_admin_context
def network_count_allocated_ips(context, network_id):
    session = get_session()
    return session.query(models.FixedIp).\
                   filter_by(network_id=network_id).\
                   filter_by(allocated=True).\
                   filter_by(deleted=False).\
                   count()


@require_admin_context
def network_count_available_ips(context, network_id):
    session = get_session()
    return session.query(models.FixedIp).\
                   filter_by(network_id=network_id).\
                   filter_by(allocated=False).\
                   filter_by(reserved=False).\
                   filter_by(deleted=False).\
                   count()


@require_admin_context
def network_count_reserved_ips(context, network_id):
    session = get_session()
    return session.query(models.FixedIp).\
                   filter_by(network_id=network_id).\
                   filter_by(reserved=True).\
                   filter_by(deleted=False).\
                   count()


@require_admin_context
def network_create_safe(context, values):
    network_ref = models.Network()
    network_ref.update(values)
    try:
        network_ref.save()
        return network_ref
    except IntegrityError:
        return None


@require_admin_context
def network_delete_safe(context, network_id):
    session = get_session()
    with session.begin():
        network_ref = network_get(context, network_id=network_id, \
                                  session=session)
        session.delete(network_ref)


@require_admin_context
def network_disassociate(context, network_id):
    network_update(context, network_id, {'project_id': None,
                                         'host': None})


@require_admin_context
def network_disassociate_all(context):
    session = get_session()
    session.query(models.Network).\
            update({'project_id': None,
                    'updated_at': literal_column('updated_at')})


@require_context
def network_get(context, network_id, session=None):
    if not session:
        session = get_session()
    result = None

    if is_admin_context(context):
        result = session.query(models.Network).\
                         filter_by(id=network_id).\
                         filter_by(deleted=can_read_deleted(context)).\
                         first()
    elif is_user_context(context):
        result = session.query(models.Network).\
                         filter_by(project_id=context.project_id).\
                         filter_by(id=network_id).\
                         filter_by(deleted=False).\
                         first()
    if not result:
        raise exception.NetworkNotFound(network_id=network_id)

    return result


@require_admin_context
def network_get_all(context):
    session = get_session()
    result = session.query(models.Network).\
                 filter_by(deleted=False).all()
    if not result:
        raise exception.NoNetworksFound()
    return result


# NOTE(vish): pylint complains because of the long method name, but
#             it fits with the names of the rest of the methods
# pylint: disable=C0103


@require_admin_context
def network_get_associated_fixed_ips(context, network_id):
    session = get_session()
    return session.query(models.FixedIp).\
                   options(joinedload_all('instance')).\
                   filter_by(network_id=network_id).\
                   filter(models.FixedIp.instance_id != None).\
                   filter(models.FixedIp.virtual_interface_id != None).\
                   filter_by(deleted=False).\
                   all()


@require_admin_context
def network_get_by_bridge(context, bridge):
    session = get_session()
    result = session.query(models.Network).\
                 filter_by(bridge=bridge).\
                 filter_by(deleted=False).\
                 first()

    if not result:
        raise exception.NetworkNotFoundForBridge(bridge=bridge)
    return result


@require_admin_context
def network_get_by_cidr(context, cidr):
    session = get_session()
    result = session.query(models.Network).\
<<<<<<< HEAD
                filter_by(cidr=cidr).\
                filter_by(deleted=False).\
                first()
=======
                filter(or_(models.Network.cidr == cidr,
                           models.Network.cidr_v6 == cidr)).first()
>>>>>>> 502801bf

    if not result:
        raise exception.NetworkNotFoundForCidr(cidr=cidr)
    return result


@require_admin_context
def network_get_by_instance(_context, instance_id):
    # note this uses fixed IP to get to instance
    # only works for networks the instance has an IP from
    session = get_session()
    rv = session.query(models.Network).\
                 filter_by(deleted=False).\
                 join(models.Network.fixed_ips).\
                 filter_by(instance_id=instance_id).\
                 filter_by(deleted=False).\
                 first()
    if not rv:
        raise exception.NetworkNotFoundForInstance(instance_id=instance_id)
    return rv


@require_admin_context
def network_get_all_by_instance(_context, instance_id):
    session = get_session()
    rv = session.query(models.Network).\
                 filter_by(deleted=False).\
                 join(models.Network.fixed_ips).\
                 filter_by(instance_id=instance_id).\
                 filter_by(deleted=False).\
                 all()
    if not rv:
        raise exception.NetworkNotFoundForInstance(instance_id=instance_id)
    return rv


@require_admin_context
def network_get_all_by_host(context, host):
    session = get_session()
    with session.begin():
        # NOTE(vish): return networks that have host set
        #             or that have a fixed ip with host set
        host_filter = or_(models.Network.host == host,
                          models.FixedIp.host == host)

        return session.query(models.Network).\
                       filter_by(deleted=False).\
                       join(models.Network.fixed_ips).\
                       filter(host_filter).\
                       filter_by(deleted=False).\
                       all()


@require_admin_context
def network_set_host(context, network_id, host_id):
    session = get_session()
    with session.begin():
        network_ref = session.query(models.Network).\
                              filter_by(id=network_id).\
                              filter_by(deleted=False).\
                              with_lockmode('update').\
                              first()
        if not network_ref:
            raise exception.NetworkNotFound(network_id=network_id)

        # NOTE(vish): if with_lockmode isn't supported, as in sqlite,
        #             then this has concurrency issues
        if not network_ref['host']:
            network_ref['host'] = host_id
            session.add(network_ref)

    return network_ref['host']


@require_context
def network_update(context, network_id, values):
    session = get_session()
    with session.begin():
        network_ref = network_get(context, network_id, session=session)
        network_ref.update(values)
        network_ref.save(session=session)
        return network_ref


###################


def queue_get_for(_context, topic, physical_node_id):
    # FIXME(ja): this should be servername?
    return "%s.%s" % (topic, physical_node_id)


###################


@require_admin_context
def export_device_count(context):
    session = get_session()
    return session.query(models.ExportDevice).\
                   filter_by(deleted=can_read_deleted(context)).\
                   count()


@require_admin_context
def export_device_create_safe(context, values):
    export_device_ref = models.ExportDevice()
    export_device_ref.update(values)
    try:
        export_device_ref.save()
        return export_device_ref
    except IntegrityError:
        return None


###################


@require_admin_context
def iscsi_target_count_by_host(context, host):
    session = get_session()
    return session.query(models.IscsiTarget).\
                   filter_by(deleted=can_read_deleted(context)).\
                   filter_by(host=host).\
                   count()


@require_admin_context
def iscsi_target_create_safe(context, values):
    iscsi_target_ref = models.IscsiTarget()
    for (key, value) in values.iteritems():
        iscsi_target_ref[key] = value
    try:
        iscsi_target_ref.save()
        return iscsi_target_ref
    except IntegrityError:
        return None


###################


@require_admin_context
def auth_token_destroy(context, token_id):
    session = get_session()
    with session.begin():
        token_ref = auth_token_get(context, token_id, session=session)
        token_ref.delete(session=session)


@require_admin_context
def auth_token_get(context, token_hash, session=None):
    if session is None:
        session = get_session()
    tk = session.query(models.AuthToken).\
                  filter_by(token_hash=token_hash).\
                  filter_by(deleted=can_read_deleted(context)).\
                  first()
    if not tk:
        raise exception.AuthTokenNotFound(token=token_hash)
    return tk


@require_admin_context
def auth_token_update(context, token_hash, values):
    session = get_session()
    with session.begin():
        token_ref = auth_token_get(context, token_hash, session=session)
        token_ref.update(values)
        token_ref.save(session=session)


@require_admin_context
def auth_token_create(_context, token):
    tk = models.AuthToken()
    tk.update(token)
    tk.save()
    return tk


###################


@require_context
def quota_get(context, project_id, resource, session=None):
    if not session:
        session = get_session()
    result = session.query(models.Quota).\
                     filter_by(project_id=project_id).\
                     filter_by(resource=resource).\
                     filter_by(deleted=False).\
                     first()
    if not result:
        raise exception.ProjectQuotaNotFound(project_id=project_id)
    return result


@require_context
def quota_get_all_by_project(context, project_id):
    session = get_session()
    result = {'project_id': project_id}
    rows = session.query(models.Quota).\
                   filter_by(project_id=project_id).\
                   filter_by(deleted=False).\
                   all()
    for row in rows:
        result[row.resource] = row.hard_limit
    return result


@require_admin_context
def quota_create(context, project_id, resource, limit):
    quota_ref = models.Quota()
    quota_ref.project_id = project_id
    quota_ref.resource = resource
    quota_ref.hard_limit = limit
    quota_ref.save()
    return quota_ref


@require_admin_context
def quota_update(context, project_id, resource, limit):
    session = get_session()
    with session.begin():
        quota_ref = quota_get(context, project_id, resource, session=session)
        quota_ref.hard_limit = limit
        quota_ref.save(session=session)


@require_admin_context
def quota_destroy(context, project_id, resource):
    session = get_session()
    with session.begin():
        quota_ref = quota_get(context, project_id, resource, session=session)
        quota_ref.delete(session=session)


@require_admin_context
def quota_destroy_all_by_project(context, project_id):
    session = get_session()
    with session.begin():
        quotas = session.query(models.Quota).\
                         filter_by(project_id=project_id).\
                         filter_by(deleted=False).\
                         all()
        for quota_ref in quotas:
            quota_ref.delete(session=session)


###################


@require_admin_context
def volume_allocate_shelf_and_blade(context, volume_id):
    session = get_session()
    with session.begin():
        export_device = session.query(models.ExportDevice).\
                                filter_by(volume=None).\
                                filter_by(deleted=False).\
                                with_lockmode('update').\
                                first()
        # NOTE(vish): if with_lockmode isn't supported, as in sqlite,
        #             then this has concurrency issues
        if not export_device:
            raise db.NoMoreBlades()
        export_device.volume_id = volume_id
        session.add(export_device)
    return (export_device.shelf_id, export_device.blade_id)


@require_admin_context
def volume_allocate_iscsi_target(context, volume_id, host):
    session = get_session()
    with session.begin():
        iscsi_target_ref = session.query(models.IscsiTarget).\
                                filter_by(volume=None).\
                                filter_by(host=host).\
                                filter_by(deleted=False).\
                                with_lockmode('update').\
                                first()
        # NOTE(vish): if with_lockmode isn't supported, as in sqlite,
        #             then this has concurrency issues
        if not iscsi_target_ref:
            raise db.NoMoreTargets()
        iscsi_target_ref.volume_id = volume_id
        session.add(iscsi_target_ref)
    return iscsi_target_ref.target_num


@require_admin_context
def volume_attached(context, volume_id, instance_id, mountpoint):
    session = get_session()
    with session.begin():
        volume_ref = volume_get(context, volume_id, session=session)
        volume_ref['status'] = 'in-use'
        volume_ref['mountpoint'] = mountpoint
        volume_ref['attach_status'] = 'attached'
        volume_ref.instance = instance_get(context, instance_id,
                                           session=session)
        volume_ref.save(session=session)


@require_context
def volume_create(context, values):
    volume_ref = models.Volume()
    volume_ref.update(values)

    session = get_session()
    with session.begin():
        volume_ref.save(session=session)
    return volume_ref


@require_admin_context
def volume_data_get_for_project(context, project_id):
    session = get_session()
    result = session.query(func.count(models.Volume.id),
                           func.sum(models.Volume.size)).\
                     filter_by(project_id=project_id).\
                     filter_by(deleted=False).\
                     first()
    # NOTE(vish): convert None to 0
    return (result[0] or 0, result[1] or 0)


@require_admin_context
def volume_destroy(context, volume_id):
    session = get_session()
    with session.begin():
        session.query(models.Volume).\
                filter_by(id=volume_id).\
                update({'deleted': True,
                        'deleted_at': utils.utcnow(),
                        'updated_at': literal_column('updated_at')})
        session.query(models.ExportDevice).\
                filter_by(volume_id=volume_id).\
                update({'volume_id': None})
        session.query(models.IscsiTarget).\
                filter_by(volume_id=volume_id).\
                update({'volume_id': None})


@require_admin_context
def volume_detached(context, volume_id):
    session = get_session()
    with session.begin():
        volume_ref = volume_get(context, volume_id, session=session)
        volume_ref['status'] = 'available'
        volume_ref['mountpoint'] = None
        volume_ref['attach_status'] = 'detached'
        volume_ref.instance = None
        volume_ref.save(session=session)


@require_context
def volume_get(context, volume_id, session=None):
    if not session:
        session = get_session()
    result = None

    if is_admin_context(context):
        result = session.query(models.Volume).\
                         options(joinedload('instance')).\
                         filter_by(id=volume_id).\
                         filter_by(deleted=can_read_deleted(context)).\
                         first()
    elif is_user_context(context):
        result = session.query(models.Volume).\
                         options(joinedload('instance')).\
                         filter_by(project_id=context.project_id).\
                         filter_by(id=volume_id).\
                         filter_by(deleted=False).\
                         first()
    if not result:
        raise exception.VolumeNotFound(volume_id=volume_id)

    return result


@require_admin_context
def volume_get_all(context):
    session = get_session()
    return session.query(models.Volume).\
                   options(joinedload('instance')).\
                   filter_by(deleted=can_read_deleted(context)).\
                   all()


@require_admin_context
def volume_get_all_by_host(context, host):
    session = get_session()
    return session.query(models.Volume).\
                   options(joinedload('instance')).\
                   filter_by(host=host).\
                   filter_by(deleted=can_read_deleted(context)).\
                   all()


@require_admin_context
def volume_get_all_by_instance(context, instance_id):
    session = get_session()
    result = session.query(models.Volume).\
                     filter_by(instance_id=instance_id).\
                     filter_by(deleted=False).\
                     all()
    if not result:
        raise exception.VolumeNotFoundForInstance(instance_id=instance_id)
    return result


@require_context
def volume_get_all_by_project(context, project_id):
    authorize_project_context(context, project_id)

    session = get_session()
    return session.query(models.Volume).\
                   options(joinedload('instance')).\
                   filter_by(project_id=project_id).\
                   filter_by(deleted=can_read_deleted(context)).\
                   all()


@require_admin_context
def volume_get_instance(context, volume_id):
    session = get_session()
    result = session.query(models.Volume).\
                     filter_by(id=volume_id).\
                     filter_by(deleted=can_read_deleted(context)).\
                     options(joinedload('instance')).\
                     first()
    if not result:
        raise exception.VolumeNotFound(volume_id=volume_id)

    return result.instance


@require_admin_context
def volume_get_shelf_and_blade(context, volume_id):
    session = get_session()
    result = session.query(models.ExportDevice).\
                     filter_by(volume_id=volume_id).\
                     first()
    if not result:
        raise exception.ExportDeviceNotFoundForVolume(volume_id=volume_id)

    return (result.shelf_id, result.blade_id)


@require_admin_context
def volume_get_iscsi_target_num(context, volume_id):
    session = get_session()
    result = session.query(models.IscsiTarget).\
                     filter_by(volume_id=volume_id).\
                     first()
    if not result:
        raise exception.ISCSITargetNotFoundForVolume(volume_id=volume_id)

    return result.target_num


@require_context
def volume_update(context, volume_id, values):
    session = get_session()
    with session.begin():
        volume_ref = volume_get(context, volume_id, session=session)
        volume_ref.update(values)
        volume_ref.save(session=session)


###################


@require_context
def snapshot_create(context, values):
    snapshot_ref = models.Snapshot()
    snapshot_ref.update(values)

    session = get_session()
    with session.begin():
        snapshot_ref.save(session=session)
    return snapshot_ref


@require_admin_context
def snapshot_destroy(context, snapshot_id):
    session = get_session()
    with session.begin():
        session.query(models.Snapshot).\
                filter_by(id=snapshot_id).\
                update({'deleted': True,
                        'deleted_at': utils.utcnow(),
                        'updated_at': literal_column('updated_at')})


@require_context
def snapshot_get(context, snapshot_id, session=None):
    if not session:
        session = get_session()
    result = None

    if is_admin_context(context):
        result = session.query(models.Snapshot).\
                         filter_by(id=snapshot_id).\
                         filter_by(deleted=can_read_deleted(context)).\
                         first()
    elif is_user_context(context):
        result = session.query(models.Snapshot).\
                         filter_by(project_id=context.project_id).\
                         filter_by(id=snapshot_id).\
                         filter_by(deleted=False).\
                         first()
    if not result:
        raise exception.SnapshotNotFound(snapshot_id=snapshot_id)

    return result


@require_admin_context
def snapshot_get_all(context):
    session = get_session()
    return session.query(models.Snapshot).\
                   filter_by(deleted=can_read_deleted(context)).\
                   all()


@require_context
def snapshot_get_all_by_project(context, project_id):
    authorize_project_context(context, project_id)

    session = get_session()
    return session.query(models.Snapshot).\
                   filter_by(project_id=project_id).\
                   filter_by(deleted=can_read_deleted(context)).\
                   all()


@require_context
def snapshot_update(context, snapshot_id, values):
    session = get_session()
    with session.begin():
        snapshot_ref = snapshot_get(context, snapshot_id, session=session)
        snapshot_ref.update(values)
        snapshot_ref.save(session=session)


###################


@require_context
def block_device_mapping_create(context, values):
    bdm_ref = models.BlockDeviceMapping()
    bdm_ref.update(values)

    session = get_session()
    with session.begin():
        bdm_ref.save(session=session)


@require_context
def block_device_mapping_update(context, bdm_id, values):
    session = get_session()
    with session.begin():
        session.query(models.BlockDeviceMapping).\
                filter_by(id=bdm_id).\
                filter_by(deleted=False).\
                update(values)


@require_context
def block_device_mapping_update_or_create(context, values):
    session = get_session()
    with session.begin():
        result = session.query(models.BlockDeviceMapping).\
                 filter_by(instance_id=values['instance_id']).\
                 filter_by(device_name=values['device_name']).\
                 filter_by(deleted=False).\
                 first()
        if not result:
            bdm_ref = models.BlockDeviceMapping()
            bdm_ref.update(values)
            bdm_ref.save(session=session)
        else:
            result.update(values)

        # NOTE(yamahata): same virtual device name can be specified multiple
        #                 times. So delete the existing ones.
        virtual_name = values['virtual_name']
        if (virtual_name is not None and
            block_device.is_swap_or_ephemeral(virtual_name)):
            session.query(models.BlockDeviceMapping).\
            filter_by(instance_id=values['instance_id']).\
            filter_by(virtual_name=virtual_name).\
            filter(models.BlockDeviceMapping.device_name !=
                   values['device_name']).\
            update({'deleted': True,
                    'deleted_at': utils.utcnow(),
                    'updated_at': literal_column('updated_at')})


@require_context
def block_device_mapping_get_all_by_instance(context, instance_id):
    session = get_session()
    result = session.query(models.BlockDeviceMapping).\
             filter_by(instance_id=instance_id).\
             filter_by(deleted=False).\
             all()
    if not result:
        return []
    return result


@require_context
def block_device_mapping_destroy(context, bdm_id):
    session = get_session()
    with session.begin():
        session.query(models.BlockDeviceMapping).\
                filter_by(id=bdm_id).\
                update({'deleted': True,
                        'deleted_at': utils.utcnow(),
                        'updated_at': literal_column('updated_at')})


@require_context
def block_device_mapping_destroy_by_instance_and_volume(context, instance_id,
                                                        volume_id):
    session = get_session()
    with session.begin():
        session.query(models.BlockDeviceMapping).\
        filter_by(instance_id=instance_id).\
        filter_by(volume_id=volume_id).\
        filter_by(deleted=False).\
        update({'deleted': True,
                'deleted_at': utils.utcnow(),
                'updated_at': literal_column('updated_at')})


###################


@require_context
def security_group_get_all(context):
    session = get_session()
    return session.query(models.SecurityGroup).\
                   filter_by(deleted=can_read_deleted(context)).\
                   options(joinedload_all('rules')).\
                   all()


@require_context
def security_group_get(context, security_group_id, session=None):
    if not session:
        session = get_session()
    if is_admin_context(context):
        result = session.query(models.SecurityGroup).\
                         filter_by(deleted=can_read_deleted(context),).\
                         filter_by(id=security_group_id).\
                         options(joinedload_all('rules')).\
                         first()
    else:
        result = session.query(models.SecurityGroup).\
                         filter_by(deleted=False).\
                         filter_by(id=security_group_id).\
                         filter_by(project_id=context.project_id).\
                         options(joinedload_all('rules')).\
                         first()
    if not result:
        raise exception.SecurityGroupNotFound(
                security_group_id=security_group_id)
    return result


@require_context
def security_group_get_by_name(context, project_id, group_name):
    session = get_session()
    result = session.query(models.SecurityGroup).\
                        filter_by(project_id=project_id).\
                        filter_by(name=group_name).\
                        filter_by(deleted=False).\
                        options(joinedload_all('rules')).\
                        options(joinedload_all('instances')).\
                        first()
    if not result:
        raise exception.SecurityGroupNotFoundForProject(project_id=project_id,
                                                 security_group_id=group_name)
    return result


@require_context
def security_group_get_by_project(context, project_id):
    session = get_session()
    return session.query(models.SecurityGroup).\
                   filter_by(project_id=project_id).\
                   filter_by(deleted=False).\
                   options(joinedload_all('rules')).\
                   all()


@require_context
def security_group_get_by_instance(context, instance_id):
    session = get_session()
    return session.query(models.SecurityGroup).\
                   filter_by(deleted=False).\
                   options(joinedload_all('rules')).\
                   join(models.SecurityGroup.instances).\
                   filter_by(id=instance_id).\
                   filter_by(deleted=False).\
                   all()


@require_context
def security_group_exists(context, project_id, group_name):
    try:
        group = security_group_get_by_name(context, project_id, group_name)
        return group is not None
    except exception.NotFound:
        return False


@require_context
def security_group_create(context, values):
    security_group_ref = models.SecurityGroup()
    # FIXME(devcamcar): Unless I do this, rules fails with lazy load exception
    # once save() is called.  This will get cleaned up in next orm pass.
    security_group_ref.rules
    security_group_ref.update(values)
    security_group_ref.save()
    return security_group_ref


@require_context
def security_group_destroy(context, security_group_id):
    session = get_session()
    with session.begin():
        session.query(models.SecurityGroup).\
                filter_by(id=security_group_id).\
                update({'deleted': True,
                        'deleted_at': utils.utcnow(),
                        'updated_at': literal_column('updated_at')})
        session.query(models.SecurityGroupInstanceAssociation).\
                filter_by(security_group_id=security_group_id).\
                update({'deleted': True,
                        'deleted_at': utils.utcnow(),
                        'updated_at': literal_column('updated_at')})
        session.query(models.SecurityGroupIngressRule).\
                filter_by(group_id=security_group_id).\
                update({'deleted': True,
                        'deleted_at': utils.utcnow(),
                        'updated_at': literal_column('updated_at')})


@require_context
def security_group_destroy_all(context, session=None):
    if not session:
        session = get_session()
    with session.begin():
        session.query(models.SecurityGroup).\
                update({'deleted': True,
                        'deleted_at': utils.utcnow(),
                        'updated_at': literal_column('updated_at')})
        session.query(models.SecurityGroupIngressRule).\
                update({'deleted': True,
                        'deleted_at': utils.utcnow(),
                        'updated_at': literal_column('updated_at')})


###################


@require_context
def security_group_rule_get(context, security_group_rule_id, session=None):
    if not session:
        session = get_session()
    if is_admin_context(context):
        result = session.query(models.SecurityGroupIngressRule).\
                         filter_by(deleted=can_read_deleted(context)).\
                         filter_by(id=security_group_rule_id).\
                         first()
    else:
        # TODO(vish): Join to group and check for project_id
        result = session.query(models.SecurityGroupIngressRule).\
                         filter_by(deleted=False).\
                         filter_by(id=security_group_rule_id).\
                         first()
    if not result:
        raise exception.SecurityGroupNotFoundForRule(
                                               rule_id=security_group_rule_id)
    return result


@require_context
def security_group_rule_get_by_security_group(context, security_group_id,
                                              session=None):
    if not session:
        session = get_session()
    if is_admin_context(context):
        result = session.query(models.SecurityGroupIngressRule).\
                         filter_by(deleted=can_read_deleted(context)).\
                         filter_by(parent_group_id=security_group_id).\
                         all()
    else:
        # TODO(vish): Join to group and check for project_id
        result = session.query(models.SecurityGroupIngressRule).\
                         filter_by(deleted=False).\
                         filter_by(parent_group_id=security_group_id).\
                         all()
    return result


@require_context
def security_group_rule_get_by_security_group_grantee(context,
                                                      security_group_id,
                                                      session=None):
    if not session:
        session = get_session()
    if is_admin_context(context):
        result = session.query(models.SecurityGroupIngressRule).\
                         filter_by(deleted=can_read_deleted(context)).\
                         filter_by(group_id=security_group_id).\
                         all()
    else:
        result = session.query(models.SecurityGroupIngressRule).\
                         filter_by(deleted=False).\
                         filter_by(group_id=security_group_id).\
                         all()
    return result


@require_context
def security_group_rule_create(context, values):
    security_group_rule_ref = models.SecurityGroupIngressRule()
    security_group_rule_ref.update(values)
    security_group_rule_ref.save()
    return security_group_rule_ref


@require_context
def security_group_rule_destroy(context, security_group_rule_id):
    session = get_session()
    with session.begin():
        security_group_rule = security_group_rule_get(context,
                                                      security_group_rule_id,
                                                      session=session)
        security_group_rule.delete(session=session)


###################


@require_admin_context
def provider_fw_rule_create(context, rule):
    fw_rule_ref = models.ProviderFirewallRule()
    fw_rule_ref.update(rule)
    fw_rule_ref.save()
    return fw_rule_ref


@require_admin_context
def provider_fw_rule_get_all(context):
    session = get_session()
    return session.query(models.ProviderFirewallRule).\
                   filter_by(deleted=can_read_deleted(context)).\
                   all()


@require_admin_context
def provider_fw_rule_get_all_by_cidr(context, cidr):
    session = get_session()
    return session.query(models.ProviderFirewallRule).\
                   filter_by(deleted=can_read_deleted(context)).\
                   filter_by(cidr=cidr).\
                   all()


@require_admin_context
def provider_fw_rule_destroy(context, rule_id):
    session = get_session()
    with session.begin():
        session.query(models.ProviderFirewallRule).\
                filter_by(id=rule_id).\
                update({'deleted': True,
                        'deleted_at': utils.utcnow(),
                        'updated_at': literal_column('updated_at')})


###################


@require_admin_context
def user_get(context, id, session=None):
    if not session:
        session = get_session()

    result = session.query(models.User).\
                     filter_by(id=id).\
                     filter_by(deleted=can_read_deleted(context)).\
                     first()

    if not result:
        raise exception.UserNotFound(user_id=id)

    return result


@require_admin_context
def user_get_by_access_key(context, access_key, session=None):
    if not session:
        session = get_session()

    result = session.query(models.User).\
                   filter_by(access_key=access_key).\
                   filter_by(deleted=can_read_deleted(context)).\
                   first()

    if not result:
        raise exception.AccessKeyNotFound(access_key=access_key)

    return result


@require_admin_context
def user_create(_context, values):
    user_ref = models.User()
    user_ref.update(values)
    user_ref.save()
    return user_ref


@require_admin_context
def user_delete(context, id):
    session = get_session()
    with session.begin():
        session.query(models.UserProjectAssociation).\
                filter_by(user_id=id).\
                delete()
        session.query(models.UserRoleAssociation).\
                filter_by(user_id=id).\
                delete()
        session.query(models.UserProjectRoleAssociation).\
                filter_by(user_id=id).\
                delete()
        user_ref = user_get(context, id, session=session)
        session.delete(user_ref)


def user_get_all(context):
    session = get_session()
    return session.query(models.User).\
                   filter_by(deleted=can_read_deleted(context)).\
                   all()


def user_get_roles(context, user_id):
    session = get_session()
    with session.begin():
        user_ref = user_get(context, user_id, session=session)
        return [role.role for role in user_ref['roles']]


def user_get_roles_for_project(context, user_id, project_id):
    session = get_session()
    with session.begin():
        res = session.query(models.UserProjectRoleAssociation).\
                   filter_by(user_id=user_id).\
                   filter_by(project_id=project_id).\
                   all()
        return [association.role for association in res]


def user_remove_project_role(context, user_id, project_id, role):
    session = get_session()
    with session.begin():
        session.query(models.UserProjectRoleAssociation).\
                filter_by(user_id=user_id).\
                filter_by(project_id=project_id).\
                filter_by(role=role).\
                delete()


def user_remove_role(context, user_id, role):
    session = get_session()
    with session.begin():
        res = session.query(models.UserRoleAssociation).\
                    filter_by(user_id=user_id).\
                    filter_by(role=role).\
                    all()
        for role in res:
            session.delete(role)


def user_add_role(context, user_id, role):
    session = get_session()
    with session.begin():
        user_ref = user_get(context, user_id, session=session)
        models.UserRoleAssociation(user=user_ref, role=role).\
               save(session=session)


def user_add_project_role(context, user_id, project_id, role):
    session = get_session()
    with session.begin():
        user_ref = user_get(context, user_id, session=session)
        project_ref = project_get(context, project_id, session=session)
        models.UserProjectRoleAssociation(user_id=user_ref['id'],
                                          project_id=project_ref['id'],
                                          role=role).save(session=session)


def user_update(context, user_id, values):
    session = get_session()
    with session.begin():
        user_ref = user_get(context, user_id, session=session)
        user_ref.update(values)
        user_ref.save(session=session)


###################


def project_create(_context, values):
    project_ref = models.Project()
    project_ref.update(values)
    project_ref.save()
    return project_ref


def project_add_member(context, project_id, user_id):
    session = get_session()
    with session.begin():
        project_ref = project_get(context, project_id, session=session)
        user_ref = user_get(context, user_id, session=session)

        project_ref.members += [user_ref]
        project_ref.save(session=session)


def project_get(context, id, session=None):
    if not session:
        session = get_session()

    result = session.query(models.Project).\
                     filter_by(deleted=False).\
                     filter_by(id=id).\
                     options(joinedload_all('members')).\
                     first()

    if not result:
        raise exception.ProjectNotFound(project_id=id)

    return result


def project_get_all(context):
    session = get_session()
    return session.query(models.Project).\
                   filter_by(deleted=can_read_deleted(context)).\
                   options(joinedload_all('members')).\
                   all()


def project_get_by_user(context, user_id):
    session = get_session()
    user = session.query(models.User).\
                   filter_by(deleted=can_read_deleted(context)).\
                   filter_by(id=user_id).\
                   options(joinedload_all('projects')).\
                   first()
    if not user:
        raise exception.UserNotFound(user_id=user_id)
    return user.projects


def project_remove_member(context, project_id, user_id):
    session = get_session()
    project = project_get(context, project_id, session=session)
    user = user_get(context, user_id, session=session)

    if user in project.members:
        project.members.remove(user)
        project.save(session=session)


def project_update(context, project_id, values):
    session = get_session()
    with session.begin():
        project_ref = project_get(context, project_id, session=session)
        project_ref.update(values)
        project_ref.save(session=session)


def project_delete(context, id):
    session = get_session()
    with session.begin():
        session.query(models.UserProjectAssociation).\
                filter_by(project_id=id).\
                delete()
        session.query(models.UserProjectRoleAssociation).\
                filter_by(project_id=id).\
                delete()
        project_ref = project_get(context, id, session=session)
        session.delete(project_ref)


@require_context
def project_get_networks(context, project_id, associate=True):
    # NOTE(tr3buchet): as before this function will associate
    # a project with a network if it doesn't have one and
    # associate is true
    session = get_session()
    result = session.query(models.Network).\
                     filter_by(project_id=project_id).\
                     filter_by(deleted=False).all()

    if not result:
        if not associate:
            return []
        return [network_associate(context, project_id)]
    return result


@require_context
def project_get_networks_v6(context, project_id):
    return project_get_networks(context, project_id)


###################


@require_admin_context
def migration_create(context, values):
    migration = models.Migration()
    migration.update(values)
    migration.save()
    return migration


@require_admin_context
def migration_update(context, id, values):
    session = get_session()
    with session.begin():
        migration = migration_get(context, id, session=session)
        migration.update(values)
        migration.save(session=session)
        return migration


@require_admin_context
def migration_get(context, id, session=None):
    if not session:
        session = get_session()
    result = session.query(models.Migration).\
                     filter_by(id=id).first()
    if not result:
        raise exception.MigrationNotFound(migration_id=id)
    return result


@require_admin_context
def migration_get_by_instance_and_status(context, instance_uuid, status):
    session = get_session()
    result = session.query(models.Migration).\
                     filter_by(instance_uuid=instance_uuid).\
                     filter_by(status=status).first()
    if not result:
        raise exception.MigrationNotFoundByStatus(instance_id=instance_uuid,
                                                  status=status)
    return result


##################


def console_pool_create(context, values):
    pool = models.ConsolePool()
    pool.update(values)
    pool.save()
    return pool


def console_pool_get(context, pool_id):
    session = get_session()
    result = session.query(models.ConsolePool).\
                     filter_by(deleted=False).\
                     filter_by(id=pool_id).\
                     first()
    if not result:
        raise exception.ConsolePoolNotFound(pool_id=pool_id)

    return result


def console_pool_get_by_host_type(context, compute_host, host,
                                  console_type):
    session = get_session()
    result = session.query(models.ConsolePool).\
                   filter_by(host=host).\
                   filter_by(console_type=console_type).\
                   filter_by(compute_host=compute_host).\
                   filter_by(deleted=False).\
                   options(joinedload('consoles')).\
                   first()
    if not result:
        raise exception.ConsolePoolNotFoundForHostType(host=host,
                                                  console_type=console_type,
                                                  compute_host=compute_host)
    return result


def console_pool_get_all_by_host_type(context, host, console_type):
    session = get_session()
    return session.query(models.ConsolePool).\
                   filter_by(host=host).\
                   filter_by(console_type=console_type).\
                   filter_by(deleted=False).\
                   options(joinedload('consoles')).\
                   all()


def console_create(context, values):
    console = models.Console()
    console.update(values)
    console.save()
    return console


def console_delete(context, console_id):
    session = get_session()
    with session.begin():
        # consoles are meant to be transient. (mdragon)
        session.query(models.Console).\
                filter_by(id=console_id).\
                delete()


def console_get_by_pool_instance(context, pool_id, instance_id):
    session = get_session()
    result = session.query(models.Console).\
                   filter_by(pool_id=pool_id).\
                   filter_by(instance_id=instance_id).\
                   options(joinedload('pool')).\
                   first()
    if not result:
        raise exception.ConsoleNotFoundInPoolForInstance(pool_id=pool_id,
                                                 instance_id=instance_id)
    return result


def console_get_all_by_instance(context, instance_id):
    session = get_session()
    results = session.query(models.Console).\
                   filter_by(instance_id=instance_id).\
                   options(joinedload('pool')).\
                   all()
    return results


def console_get(context, console_id, instance_id=None):
    session = get_session()
    query = session.query(models.Console).\
                    filter_by(id=console_id)
    if instance_id:
        query = query.filter_by(instance_id=instance_id)
    result = query.options(joinedload('pool')).first()
    if not result:
        if instance_id:
            raise exception.ConsoleNotFoundForInstance(console_id=console_id,
                                                       instance_id=instance_id)
        else:
            raise exception.ConsoleNotFound(console_id=console_id)
    return result


    ##################


@require_admin_context
def instance_type_create(_context, values):
    """Create a new instance type. In order to pass in extra specs,
    the values dict should contain a 'extra_specs' key/value pair:

    {'extra_specs' : {'k1': 'v1', 'k2': 'v2', ...}}

    """
    try:
        specs = values.get('extra_specs')
        specs_refs = []
        if specs:
            for k, v in specs.iteritems():
                specs_ref = models.InstanceTypeExtraSpecs()
                specs_ref['key'] = k
                specs_ref['value'] = v
                specs_refs.append(specs_ref)
        values['extra_specs'] = specs_refs
        instance_type_ref = models.InstanceTypes()
        instance_type_ref.update(values)
        instance_type_ref.save()
    except Exception, e:
        raise exception.DBError(e)
    return instance_type_ref


def _dict_with_extra_specs(inst_type_query):
    """Takes an instance type query returned by sqlalchemy
    and returns it as a dictionary, converting the extra_specs
    entry from a list of dicts:

    'extra_specs' : [{'key': 'k1', 'value': 'v1', ...}, ...]

    to a single dict:

    'extra_specs' : {'k1': 'v1'}

    """
    inst_type_dict = dict(inst_type_query)
    extra_specs = dict([(x['key'], x['value']) for x in \
                        inst_type_query['extra_specs']])
    inst_type_dict['extra_specs'] = extra_specs
    return inst_type_dict


@require_context
def instance_type_get_all(context, inactive=False):
    """
    Returns a dict describing all instance_types with name as key.
    """
    session = get_session()
    if inactive:
        inst_types = session.query(models.InstanceTypes).\
                        options(joinedload('extra_specs')).\
                        order_by("name").\
                        all()
    else:
        inst_types = session.query(models.InstanceTypes).\
                        options(joinedload('extra_specs')).\
                        filter_by(deleted=False).\
                        order_by("name").\
                        all()
    inst_dict = {}
    if inst_types:
        for i in inst_types:
            inst_dict[i['name']] = _dict_with_extra_specs(i)
    return inst_dict


@require_context
def instance_type_get(context, id):
    """Returns a dict describing specific instance_type"""
    session = get_session()
    inst_type = session.query(models.InstanceTypes).\
                    options(joinedload('extra_specs')).\
                    filter_by(id=id).\
                    first()

    if not inst_type:
        raise exception.InstanceTypeNotFound(instance_type=id)
    else:
        return _dict_with_extra_specs(inst_type)


@require_context
def instance_type_get_by_name(context, name):
    """Returns a dict describing specific instance_type"""
    session = get_session()
    inst_type = session.query(models.InstanceTypes).\
                    options(joinedload('extra_specs')).\
                    filter_by(name=name).\
                    first()
    if not inst_type:
        raise exception.InstanceTypeNotFoundByName(instance_type_name=name)
    else:
        return _dict_with_extra_specs(inst_type)


@require_context
def instance_type_get_by_flavor_id(context, id):
    """Returns a dict describing specific flavor_id"""
    try:
        flavor_id = int(id)
    except ValueError:
        raise exception.FlavorNotFound(flavor_id=id)

    session = get_session()
    inst_type = session.query(models.InstanceTypes).\
                                    options(joinedload('extra_specs')).\
                                    filter_by(flavorid=flavor_id).\
                                    first()
    if not inst_type:
        raise exception.FlavorNotFound(flavor_id=flavor_id)
    else:
        return _dict_with_extra_specs(inst_type)


@require_admin_context
def instance_type_destroy(context, name):
    """ Marks specific instance_type as deleted"""
    session = get_session()
    instance_type_ref = session.query(models.InstanceTypes).\
                                      filter_by(name=name)
    records = instance_type_ref.update(dict(deleted=True))
    if records == 0:
        raise exception.InstanceTypeNotFoundByName(instance_type_name=name)
    else:
        return instance_type_ref


@require_admin_context
def instance_type_purge(context, name):
    """ Removes specific instance_type from DB
        Usually instance_type_destroy should be used
    """
    session = get_session()
    instance_type_ref = session.query(models.InstanceTypes).\
                                      filter_by(name=name)
    records = instance_type_ref.delete()
    if records == 0:
        raise exception.InstanceTypeNotFoundByName(instance_type_name=name)
    else:
        return instance_type_ref


####################


@require_admin_context
def zone_create(context, values):
    zone = models.Zone()
    zone.update(values)
    zone.save()
    return zone


@require_admin_context
def zone_update(context, zone_id, values):
    session = get_session()
    zone = session.query(models.Zone).filter_by(id=zone_id).first()
    if not zone:
        raise exception.ZoneNotFound(zone_id=zone_id)
    zone.update(values)
    zone.save(session=session)
    return zone


@require_admin_context
def zone_delete(context, zone_id):
    session = get_session()
    with session.begin():
        session.query(models.Zone).\
                filter_by(id=zone_id).\
                delete()


@require_admin_context
def zone_get(context, zone_id):
    session = get_session()
    result = session.query(models.Zone).filter_by(id=zone_id).first()
    if not result:
        raise exception.ZoneNotFound(zone_id=zone_id)
    return result


@require_admin_context
def zone_get_all(context):
    session = get_session()
    return session.query(models.Zone).all()


####################


@require_context
@require_instance_exists
def instance_metadata_get(context, instance_id):
    session = get_session()

    meta_results = session.query(models.InstanceMetadata).\
                    filter_by(instance_id=instance_id).\
                    filter_by(deleted=False).\
                    all()

    meta_dict = {}
    for i in meta_results:
        meta_dict[i['key']] = i['value']
    return meta_dict


@require_context
@require_instance_exists
def instance_metadata_delete(context, instance_id, key):
    session = get_session()
    session.query(models.InstanceMetadata).\
        filter_by(instance_id=instance_id).\
        filter_by(key=key).\
        filter_by(deleted=False).\
        update({'deleted': True,
                'deleted_at': utils.utcnow(),
                'updated_at': literal_column('updated_at')})


@require_context
@require_instance_exists
def instance_metadata_delete_all(context, instance_id):
    session = get_session()
    session.query(models.InstanceMetadata).\
        filter_by(instance_id=instance_id).\
        filter_by(deleted=False).\
        update({'deleted': True,
                'deleted_at': utils.utcnow(),
                'updated_at': literal_column('updated_at')})


@require_context
@require_instance_exists
def instance_metadata_get_item(context, instance_id, key, session=None):
    if not session:
        session = get_session()

    meta_result = session.query(models.InstanceMetadata).\
                    filter_by(instance_id=instance_id).\
                    filter_by(key=key).\
                    filter_by(deleted=False).\
                    first()

    if not meta_result:
        raise exception.InstanceMetadataNotFound(metadata_key=key,
                                                 instance_id=instance_id)
    return meta_result


@require_context
@require_instance_exists
def instance_metadata_update_or_create(context, instance_id, metadata):
    session = get_session()

    original_metadata = instance_metadata_get(context, instance_id)

    meta_ref = None
    for key, value in metadata.iteritems():
        try:
            meta_ref = instance_metadata_get_item(context, instance_id, key,
                                                        session)
        except exception.InstanceMetadataNotFound, e:
            meta_ref = models.InstanceMetadata()
        meta_ref.update({"key": key, "value": value,
                            "instance_id": instance_id,
                            "deleted": False})
        meta_ref.save(session=session)

    return metadata


####################


@require_admin_context
def agent_build_create(context, values):
    agent_build_ref = models.AgentBuild()
    agent_build_ref.update(values)
    agent_build_ref.save()
    return agent_build_ref


@require_admin_context
def agent_build_get_by_triple(context, hypervisor, os, architecture,
                              session=None):
    if not session:
        session = get_session()
    return session.query(models.AgentBuild).\
                   filter_by(hypervisor=hypervisor).\
                   filter_by(os=os).\
                   filter_by(architecture=architecture).\
                   filter_by(deleted=False).\
                   first()


@require_admin_context
def agent_build_get_all(context):
    session = get_session()
    return session.query(models.AgentBuild).\
                   filter_by(deleted=False).\
                   all()


@require_admin_context
def agent_build_destroy(context, agent_build_id):
    session = get_session()
    with session.begin():
        session.query(models.AgentBuild).\
                filter_by(id=agent_build_id).\
                update({'deleted': True,
                        'deleted_at': utils.utcnow(),
                        'updated_at': literal_column('updated_at')})


@require_admin_context
def agent_build_update(context, agent_build_id, values):
    session = get_session()
    with session.begin():
        agent_build_ref = session.query(models.AgentBuild).\
                   filter_by(id=agent_build_id). \
                   first()
        agent_build_ref.update(values)
        agent_build_ref.save(session=session)


####################


@require_context
def instance_type_extra_specs_get(context, instance_type_id):
    session = get_session()

    spec_results = session.query(models.InstanceTypeExtraSpecs).\
                    filter_by(instance_type_id=instance_type_id).\
                    filter_by(deleted=False).\
                    all()

    spec_dict = {}
    for i in spec_results:
        spec_dict[i['key']] = i['value']
    return spec_dict


@require_context
def instance_type_extra_specs_delete(context, instance_type_id, key):
    session = get_session()
    session.query(models.InstanceTypeExtraSpecs).\
        filter_by(instance_type_id=instance_type_id).\
        filter_by(key=key).\
        filter_by(deleted=False).\
        update({'deleted': True,
                'deleted_at': utils.utcnow(),
                'updated_at': literal_column('updated_at')})


@require_context
def instance_type_extra_specs_get_item(context, instance_type_id, key, session=None):
    if not session:
        session = get_session()

    spec_result = session.query(models.InstanceTypeExtraSpecs).\
                    filter_by(instance_type_id=instance_type_id).\
                    filter_by(key=key).\
                    filter_by(deleted=False).\
                    first()

    if not spec_result:
        raise exception.\
           InstanceTypeExtraSpecsNotFound(extra_specs_key=key,
                                        instance_type_id=instance_type_id)
    return spec_result


@require_context
def instance_type_extra_specs_update_or_create(context, instance_type_id,
                                               specs):
    session = get_session()
    spec_ref = None
    for key, value in specs.iteritems():
        try:
            spec_ref = instance_type_extra_specs_get_item(context,
                                                          instance_type_id,
                                                          key,
                                                          session)
        except exception.InstanceTypeExtraSpecsNotFound, e:
            spec_ref = models.InstanceTypeExtraSpecs()
        spec_ref.update({"key": key, "value": value,
                         "instance_type_id": instance_type_id,
                         "deleted": 0})
        spec_ref.save(session=session)
    return specs<|MERGE_RESOLUTION|>--- conflicted
+++ resolved
@@ -1681,14 +1681,10 @@
 def network_get_by_cidr(context, cidr):
     session = get_session()
     result = session.query(models.Network).\
-<<<<<<< HEAD
-                filter_by(cidr=cidr).\
+                filter(or_(models.Network.cidr == cidr,
+                           models.Network.cidr_v6 == cidr)).\
                 filter_by(deleted=False).\
                 first()
-=======
-                filter(or_(models.Network.cidr == cidr,
-                           models.Network.cidr_v6 == cidr)).first()
->>>>>>> 502801bf
 
     if not result:
         raise exception.NetworkNotFoundForCidr(cidr=cidr)
