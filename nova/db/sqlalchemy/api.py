# vim: tabstop=4 shiftwidth=4 softtabstop=4

# Copyright 2010 United States Government as represented by the
# Administrator of the National Aeronautics and Space Administration.
# All Rights Reserved.
#
#    Licensed under the Apache License, Version 2.0 (the "License"); you may
#    not use this file except in compliance with the License. You may obtain
#    a copy of the License at
#
#         http://www.apache.org/licenses/LICENSE-2.0
#
#    Unless required by applicable law or agreed to in writing, software
#    distributed under the License is distributed on an "AS IS" BASIS, WITHOUT
#    WARRANTIES OR CONDITIONS OF ANY KIND, either express or implied. See the
#    License for the specific language governing permissions and limitations
#    under the License.
"""
Implementation of SQLAlchemy backend
"""

<<<<<<< HEAD
import logging
import sys
import warnings

=======
>>>>>>> c9cb22f8
from nova import db
from nova import exception
from nova import flags
from nova import utils
from nova.db.sqlalchemy import models
from nova.db.sqlalchemy.session import get_session
from sqlalchemy import or_
from sqlalchemy.exc import IntegrityError
<<<<<<< HEAD
from sqlalchemy.orm import joinedload, joinedload_all
=======
from sqlalchemy.orm import joinedload_all
from sqlalchemy.orm.exc import NoResultFound
>>>>>>> c9cb22f8
from sqlalchemy.sql import exists, func

FLAGS = flags.FLAGS


def is_admin_context(context):
    """Indicates if the request context is an administrator."""
    if not context:
        warnings.warn('Use of empty request context is deprecated',
                      DeprecationWarning)
        return True
    return context.is_admin


def is_user_context(context):
    """Indicates if the request context is a normal user."""
    if not context:
        logging.warning('Use of empty request context is deprecated')
        return False
    if not context.user or not context.project:
        return False
    return True


def authorize_project_context(context, project_id):
    """Ensures that the request context has permission to access the
       given project.
    """
    if is_user_context(context):
        if not context.project:
            raise exception.NotAuthorized()
        elif context.project.id != project_id:
            raise exception.NotAuthorized()


def authorize_user_context(context, user_id):
    """Ensures that the request context has permission to access the
       given user.
    """
    if is_user_context(context):
        if not context.user:
            raise exception.NotAuthorized()
        elif context.user.id != user_id:
            raise exception.NotAuthorized()


def can_read_deleted(context):
    """Indicates if the context has access to deleted objects."""
    if not context:
        return False
    return context.read_deleted


def require_admin_context(f):
    """Decorator used to indicate that the method requires an
       administrator context.
    """
    def wrapper(*args, **kwargs):
        if not is_admin_context(args[0]):
            raise exception.NotAuthorized()
        return f(*args, **kwargs)
    return wrapper


def require_context(f):
    """Decorator used to indicate that the method requires either
       an administrator or normal user context.
    """
    def wrapper(*args, **kwargs):
        if not is_admin_context(args[0]) and not is_user_context(args[0]):
            raise exception.NotAuthorized()
        return f(*args, **kwargs)
    return wrapper


###################

@require_admin_context
def service_destroy(context, service_id):
    session = get_session()
    with session.begin():
        service_ref = service_get(context, service_id, session=session)
        service_ref.delete(session=session)


@require_admin_context
def service_get(context, service_id, session=None):
    if not session:
        session = get_session()

    result = session.query(models.Service
                   ).filter_by(id=service_id
                   ).filter_by(deleted=can_read_deleted(context)
                   ).first()

    if not result:
        raise exception.NotFound('No service for id %s' % service_id)

    return result


@require_admin_context
def service_get_all_by_topic(context, topic):
    session = get_session()
    return session.query(models.Service
                 ).filter_by(deleted=False
                 ).filter_by(disabled=False
                 ).filter_by(topic=topic
                 ).all()


@require_admin_context
def _service_get_all_topic_subquery(context, session, topic, subq, label):
    sort_value = getattr(subq.c, label)
    return session.query(models.Service, func.coalesce(sort_value, 0)
                 ).filter_by(topic=topic
                 ).filter_by(deleted=False
                 ).filter_by(disabled=False
                 ).outerjoin((subq, models.Service.host == subq.c.host)
                 ).order_by(sort_value
                 ).all()


@require_admin_context
def service_get_all_compute_sorted(context):
    session = get_session()
    with session.begin():
        # NOTE(vish): The intended query is below
        #             SELECT services.*, COALESCE(inst_cores.instance_cores,
        #                                         0)
        #             FROM services LEFT OUTER JOIN
        #             (SELECT host, SUM(instances.vcpus) AS instance_cores
        #              FROM instances GROUP BY host) AS inst_cores
        #             ON services.host = inst_cores.host
        topic = 'compute'
        label = 'instance_cores'
        subq = session.query(models.Instance.host,
                             func.sum(models.Instance.vcpus).label(label)
                     ).filter_by(deleted=False
                     ).group_by(models.Instance.host
                     ).subquery()
        return _service_get_all_topic_subquery(context,
                                               session,
                                               topic,
                                               subq,
                                               label)


@require_admin_context
def service_get_all_network_sorted(context):
    session = get_session()
    with session.begin():
        topic = 'network'
        label = 'network_count'
        subq = session.query(models.Network.host,
                             func.count(models.Network.id).label(label)
                     ).filter_by(deleted=False
                     ).group_by(models.Network.host
                     ).subquery()
        return _service_get_all_topic_subquery(context,
                                               session,
                                               topic,
                                               subq,
                                               label)


@require_admin_context
def service_get_all_volume_sorted(context):
    session = get_session()
    with session.begin():
        topic = 'volume'
        label = 'volume_gigabytes'
        subq = session.query(models.Volume.host,
                             func.sum(models.Volume.size).label(label)
                     ).filter_by(deleted=False
                     ).group_by(models.Volume.host
                     ).subquery()
        return _service_get_all_topic_subquery(context,
                                               session,
                                               topic,
                                               subq,
                                               label)


@require_admin_context
def service_get_by_args(context, host, binary):
    session = get_session()
    result = session.query(models.Service
                   ).filter_by(host=host
                   ).filter_by(binary=binary
                   ).filter_by(deleted=can_read_deleted(context)
                   ).first()
    if not result:
        raise exception.NotFound('No service for %s, %s' % (host, binary))

    return result


@require_admin_context
def service_create(context, values):
    service_ref = models.Service()
    for (key, value) in values.iteritems():
        service_ref[key] = value
    service_ref.save()
    return service_ref


@require_admin_context
def service_update(context, service_id, values):
    session = get_session()
    with session.begin():
        service_ref = session_get(context, service_id, session=session)
        for (key, value) in values.iteritems():
            service_ref[key] = value
        service_ref.save(session=session)


###################


@require_context
def floating_ip_allocate_address(context, host, project_id):
    authorize_project_context(context, project_id)
    session = get_session()
    with session.begin():
        floating_ip_ref = session.query(models.FloatingIp
                                ).filter_by(host=host
                                ).filter_by(fixed_ip_id=None
                                ).filter_by(project_id=None
                                ).filter_by(deleted=False
                                ).with_lockmode('update'
                                ).first()
        # NOTE(vish): if with_lockmode isn't supported, as in sqlite,
        #             then this has concurrency issues
        if not floating_ip_ref:
            raise db.NoMoreAddresses()
        floating_ip_ref['project_id'] = project_id
        session.add(floating_ip_ref)
    return floating_ip_ref['address']


@require_context
def floating_ip_create(context, values):
    floating_ip_ref = models.FloatingIp()
    for (key, value) in values.iteritems():
        floating_ip_ref[key] = value
    floating_ip_ref.save()
    return floating_ip_ref['address']


@require_context
def floating_ip_count_by_project(context, project_id):
    authorize_project_context(context, project_id)
    session = get_session()
    return session.query(models.FloatingIp
                 ).filter_by(project_id=project_id
                 ).filter_by(deleted=False
                 ).count()


@require_context
def floating_ip_fixed_ip_associate(context, floating_address, fixed_address):
    session = get_session()
    with session.begin():
        # TODO(devcamcar): How to ensure floating_id belongs to user?
        floating_ip_ref = floating_ip_get_by_address(context,
                                                     floating_address,
                                                     session=session)
        fixed_ip_ref = fixed_ip_get_by_address(context,
                                               fixed_address,
                                               session=session)
        floating_ip_ref.fixed_ip = fixed_ip_ref
        floating_ip_ref.save(session=session)


@require_context
def floating_ip_deallocate(context, address):
    session = get_session()
    with session.begin():
        # TODO(devcamcar): How to ensure floating id belongs to user?
        floating_ip_ref = floating_ip_get_by_address(context,
                                                     address,
                                                     session=session)
        floating_ip_ref['project_id'] = None
        floating_ip_ref.save(session=session)


@require_context
def floating_ip_destroy(context, address):
    session = get_session()
    with session.begin():
        # TODO(devcamcar): Ensure address belongs to user.
        floating_ip_ref = get_floating_ip_by_address(context,
                                                     address,
                                                     session=session)
        floating_ip_ref.delete(session=session)


@require_context
def floating_ip_disassociate(context, address):
    session = get_session()
    with session.begin():
        # TODO(devcamcar): Ensure address belongs to user.
        #                  Does get_floating_ip_by_address handle this?
        floating_ip_ref = floating_ip_get_by_address(context,
                                                     address,
                                                     session=session)
        fixed_ip_ref = floating_ip_ref.fixed_ip
        if fixed_ip_ref:
            fixed_ip_address = fixed_ip_ref['address']
        else:
            fixed_ip_address = None
        floating_ip_ref.fixed_ip = None
        floating_ip_ref.save(session=session)
    return fixed_ip_address


@require_admin_context
def floating_ip_get_all(context):
    session = get_session()
    return session.query(models.FloatingIp
                 ).options(joinedload_all('fixed_ip.instance')
                 ).filter_by(deleted=False
                 ).all()


@require_admin_context
def floating_ip_get_all_by_host(context, host):
    session = get_session()
    return session.query(models.FloatingIp
                 ).options(joinedload_all('fixed_ip.instance')
                 ).filter_by(host=host
                 ).filter_by(deleted=False
                 ).all()


@require_context
def floating_ip_get_all_by_project(context, project_id):
    authorize_project_context(context, project_id)
    session = get_session()
    return session.query(models.FloatingIp
                 ).options(joinedload_all('fixed_ip.instance')
                 ).filter_by(project_id=project_id
                 ).filter_by(deleted=False
                 ).all()


@require_context
def floating_ip_get_by_address(context, address, session=None):
    # TODO(devcamcar): Ensure the address belongs to user.
    if not session:
        session = get_session()

    result = session.query(models.FloatingIp
                   ).filter_by(address=address
                   ).filter_by(deleted=can_read_deleted(context)
                   ).first()
    if not result:
        raise exception.NotFound('No fixed ip for address %s' % address)

    return result


###################


@require_context
def fixed_ip_associate(context, address, instance_id):
    session = get_session()
    with session.begin():
        instance = instance_get(context, instance_id, session=session)
        fixed_ip_ref = session.query(models.FixedIp
                             ).filter_by(address=address
                             ).filter_by(deleted=False
                             ).filter_by(instance=None
                             ).with_lockmode('update'
                             ).first()
        # NOTE(vish): if with_lockmode isn't supported, as in sqlite,
        #             then this has concurrency issues
        if not fixed_ip_ref:
            raise db.NoMoreAddresses()
        fixed_ip_ref.instance = instance
        session.add(fixed_ip_ref)


@require_admin_context
def fixed_ip_associate_pool(context, network_id, instance_id):
    session = get_session()
    with session.begin():
        network_or_none = or_(models.FixedIp.network_id == network_id,
                              models.FixedIp.network_id == None)
        fixed_ip_ref = session.query(models.FixedIp
                             ).filter(network_or_none
                             ).filter_by(reserved=False
                             ).filter_by(deleted=False
                             ).filter_by(instance=None
                             ).with_lockmode('update'
                             ).first()
        # NOTE(vish): if with_lockmode isn't supported, as in sqlite,
        #             then this has concurrency issues
        if not fixed_ip_ref:
            raise db.NoMoreAddresses()
        if not fixed_ip_ref.network:
            fixed_ip_ref.network = network_get(context,
                                               network_id,
                                               session=session)
        fixed_ip_ref.instance = instance_get(context,
                                             instance_id,
                                             session=session)
        session.add(fixed_ip_ref)
    return fixed_ip_ref['address']


@require_context
def fixed_ip_create(_context, values):
    fixed_ip_ref = models.FixedIp()
    for (key, value) in values.iteritems():
        fixed_ip_ref[key] = value
    fixed_ip_ref.save()
    return fixed_ip_ref['address']


@require_context
def fixed_ip_disassociate(context, address):
    session = get_session()
    with session.begin():
        fixed_ip_ref = fixed_ip_get_by_address(context,
                                               address,
                                               session=session)
        fixed_ip_ref.instance = None
        fixed_ip_ref.save(session=session)


<<<<<<< HEAD
@require_context
def fixed_ip_get_by_address(context, address, session=None):
    if not session:
        session = get_session()
=======
def fixed_ip_disassociate_all_by_timeout(_context, host, time):
    session = get_session()
    # NOTE(vish): The nested select is because sqlite doesn't support
    #             JOINs in UPDATEs.
    result = session.execute('UPDATE fixed_ips SET instance_id = NULL, '
                                                  'leased = 0 '
                             'WHERE network_id IN (SELECT id FROM networks '
                                                  'WHERE host = :host) '
                             'AND updated_at < :time '
                             'AND instance_id IS NOT NULL '
                             'AND allocated = 0',
                    {'host': host,
                     'time': time.isoformat()})
    return result.rowcount


def fixed_ip_get_by_address(_context, address):
    session = get_session()
    result = session.query(models.FixedIp
                   ).options(joinedload_all('instance')
                   ).filter_by(address=address
                   ).filter_by(deleted=False
                   ).first()
    if not result:
        raise exception.NotFound("No model for address %s" % address)
    return result
>>>>>>> c9cb22f8

    result = session.query(models.FixedIp
                   ).filter_by(address=address
                   ).filter_by(deleted=can_read_deleted(context)
                   ).options(joinedload('network')
                   ).options(joinedload('instance')
                   ).first()
    if not result:
        raise exception.NotFound('No floating ip for address %s' % address)

    if is_user_context(context):
        authorize_project_context(context, result.instance.project_id)

    return result


@require_context
def fixed_ip_get_instance(context, address):
    fixed_ip_ref = fixed_ip_get_by_address(context, address)
    return fixed_ip_ref.instance


@require_admin_context
def fixed_ip_get_network(context, address):
    fixed_ip_ref = fixed_ip_get_by_address(context, address)
    return fixed_ip_ref.network


@require_context
def fixed_ip_update(context, address, values):
    session = get_session()
    with session.begin():
        fixed_ip_ref = fixed_ip_get_by_address(context,
                                               address,
                                               session=session)
        for (key, value) in values.iteritems():
            fixed_ip_ref[key] = value
        fixed_ip_ref.save(session=session)


###################


@require_context
def instance_create(context, values):
    instance_ref = models.Instance()
    for (key, value) in values.iteritems():
        instance_ref[key] = value

    session = get_session()
    with session.begin():
        while instance_ref.ec2_id == None:
            ec2_id = utils.generate_uid(instance_ref.__prefix__)
            if not instance_ec2_id_exists(context, ec2_id, session=session):
                instance_ref.ec2_id = ec2_id
        instance_ref.save(session=session)
    return instance_ref


@require_admin_context
def instance_data_get_for_project(context, project_id):
    session = get_session()
    result = session.query(func.count(models.Instance.id),
                           func.sum(models.Instance.vcpus)
                   ).filter_by(project_id=project_id
                   ).filter_by(deleted=False
                   ).first()
    # NOTE(vish): convert None to 0
    return (result[0] or 0, result[1] or 0)


@require_context
def instance_destroy(context, instance_id):
    session = get_session()
    with session.begin():
        instance_ref = instance_get(context, instance_id, session=session)
        instance_ref.delete(session=session)


@require_context
def instance_get(context, instance_id, session=None):
    if not session:
        session = get_session()
    result = None

    if is_admin_context(context):
        result = session.query(models.Instance
                       ).filter_by(id=instance_id
                       ).filter_by(deleted=can_read_deleted(context)
                       ).first()
    elif is_user_context(context):
        result = session.query(models.Instance
                       ).filter_by(project_id=context.project.id
                       ).filter_by(id=instance_id
                       ).filter_by(deleted=False
                       ).first()
    if not result:
        raise exception.NotFound('No instance for id %s' % instance_id)

    return result


@require_admin_context
def instance_get_all(context):
    session = get_session()
    return session.query(models.Instance
                 ).options(joinedload_all('fixed_ip.floating_ips')
                 ).filter_by(deleted=can_read_deleted(context)
                 ).all()


@require_admin_context
def instance_get_all_by_user(context, user_id):
    session = get_session()
    return session.query(models.Instance
                 ).options(joinedload_all('fixed_ip.floating_ips')
                 ).filter_by(deleted=can_read_deleted(context)
                 ).filter_by(user_id=user_id
                 ).all()


@require_context
def instance_get_all_by_project(context, project_id):
    authorize_project_context(context, project_id)

    session = get_session()
    return session.query(models.Instance
                 ).options(joinedload_all('fixed_ip.floating_ips')
                 ).filter_by(project_id=project_id
                 ).filter_by(deleted=can_read_deleted(context)
                 ).all()


@require_context
def instance_get_all_by_reservation(context, reservation_id):
    session = get_session()

    if is_admin_context(context):
        return session.query(models.Instance
                     ).options(joinedload_all('fixed_ip.floating_ips')
                     ).filter_by(reservation_id=reservation_id
                     ).filter_by(deleted=can_read_deleted(context)
                     ).all()
    elif is_user_context(context):
        return session.query(models.Instance
                     ).options(joinedload_all('fixed_ip.floating_ips')
                     ).filter_by(project_id=context.project.id
                     ).filter_by(reservation_id=reservation_id
                     ).filter_by(deleted=False
                     ).all()


@require_context
def instance_get_by_ec2_id(context, ec2_id):
    session = get_session()

    if is_admin_context(context):
        result = session.query(models.Instance
                       ).filter_by(ec2_id=ec2_id
                       ).filter_by(deleted=can_read_deleted(context)
                       ).first()
    elif is_user_context(context):
        result = session.query(models.Instance
                       ).filter_by(project_id=context.project.id
                       ).filter_by(ec2_id=ec2_id
                       ).filter_by(deleted=False
                       ).first()
    if not result:
        raise exception.NotFound('Instance %s not found' % (ec2_id))

    return result


@require_context
def instance_ec2_id_exists(context, ec2_id, session=None):
    if not session:
        session = get_session()
    return session.query(exists().where(models.Instance.id==ec2_id)).one()[0]


@require_context
def instance_get_fixed_address(context, instance_id):
    session = get_session()
    with session.begin():
        instance_ref = instance_get(context, instance_id, session=session)
        if not instance_ref.fixed_ip:
            return None
        return instance_ref.fixed_ip['address']


@require_context
def instance_get_floating_address(context, instance_id):
    session = get_session()
    with session.begin():
        instance_ref = instance_get(context, instance_id, session=session)
        if not instance_ref.fixed_ip:
            return None
        if not instance_ref.fixed_ip.floating_ips:
            return None
        # NOTE(vish): this just returns the first floating ip
        return instance_ref.fixed_ip.floating_ips[0]['address']


@require_admin_context
def instance_is_vpn(context, instance_id):
    # TODO(vish): Move this into image code somewhere
    instance_ref = instance_get(context, instance_id)
    return instance_ref['image_id'] == FLAGS.vpn_image_id


@require_admin_context
def instance_set_state(context, instance_id, state, description=None):
    # TODO(devcamcar): Move this out of models and into driver
    from nova.compute import power_state
    if not description:
        description = power_state.name(state)
    db.instance_update(context,
                       instance_id,
                       {'state': state,
                        'state_description': description})


@require_context
def instance_update(context, instance_id, values):
    session = get_session()
    with session.begin():
        instance_ref = instance_get(context, instance_id, session=session)
        for (key, value) in values.iteritems():
            instance_ref[key] = value
        instance_ref.save(session=session)


###################


@require_context
def key_pair_create(context, values):
    key_pair_ref = models.KeyPair()
    for (key, value) in values.iteritems():
        key_pair_ref[key] = value
    key_pair_ref.save()
    return key_pair_ref


@require_context
def key_pair_destroy(context, user_id, name):
    authorize_user_context(context, user_id)

    session = get_session()
    with session.begin():
        key_pair_ref = key_pair_get(context, user_id, name, session=session)
        key_pair_ref.delete(session=session)


@require_context
def key_pair_destroy_all_by_user(context, user_id):
    authorize_user_context(context, user_id)

    session = get_session()
    with session.begin():
        # TODO(vish): do we have to use sql here?
        session.execute('update key_pairs set deleted=1 where user_id=:id',
                        {'id': user_id})


@require_context
def key_pair_get(context, user_id, name, session=None):
    authorize_user_context(context, user_id)

    if not session:
        session = get_session()

    result = session.query(models.KeyPair
                   ).filter_by(user_id=user_id
                   ).filter_by(name=name
                   ).filter_by(deleted=can_read_deleted(context)
                   ).first()
    if not result:
        raise exception.NotFound('no keypair for user %s, name %s' %
                                 (user_id, name))
    return result


@require_context
def key_pair_get_all_by_user(context, user_id):
    authorize_user_context(context, user_id)

    session = get_session()
    return session.query(models.KeyPair
                 ).filter_by(user_id=user_id
                 ).filter_by(deleted=False
                 ).all()


###################


@require_admin_context
def network_count(context):
    session = get_session()
    return session.query(models.Network
                 ).filter_by(deleted=can_read_deleted(context)
                 ).count()


@require_admin_context
def network_count_allocated_ips(context, network_id):
    session = get_session()
    return session.query(models.FixedIp
                 ).filter_by(network_id=network_id
                 ).filter_by(allocated=True
                 ).filter_by(deleted=False
                 ).count()


@require_admin_context
def network_count_available_ips(context, network_id):
    session = get_session()
    return session.query(models.FixedIp
                 ).filter_by(network_id=network_id
                 ).filter_by(allocated=False
                 ).filter_by(reserved=False
                 ).filter_by(deleted=False
                 ).count()


@require_admin_context
def network_count_reserved_ips(context, network_id):
    session = get_session()
    return session.query(models.FixedIp
                 ).filter_by(network_id=network_id
                 ).filter_by(reserved=True
                 ).filter_by(deleted=False
                 ).count()


@require_admin_context
def network_create(context, values):
    network_ref = models.Network()
    for (key, value) in values.iteritems():
        network_ref[key] = value
    network_ref.save()
    return network_ref


@require_admin_context
def network_destroy(context, network_id):
    session = get_session()
    with session.begin():
        # TODO(vish): do we have to use sql here?
        session.execute('update networks set deleted=1 where id=:id',
                        {'id': network_id})
        session.execute('update fixed_ips set deleted=1 where network_id=:id',
                        {'id': network_id})
        session.execute('update floating_ips set deleted=1 '
                        'where fixed_ip_id in '
                        '(select id from fixed_ips '
                        'where network_id=:id)',
                        {'id': network_id})
        session.execute('update network_indexes set network_id=NULL '
                        'where network_id=:id',
                        {'id': network_id})


@require_context
def network_get(context, network_id, session=None):
    if not session:
        session = get_session()
    result = None

    if is_admin_context(context):
        result = session.query(models.Network
                       ).filter_by(id=network_id
                       ).filter_by(deleted=can_read_deleted(context)
                       ).first()
    elif is_user_context(context):
        result = session.query(models.Network
                       ).filter_by(project_id=context.project.id
                       ).filter_by(id=network_id
                       ).filter_by(deleted=False
                       ).first()
    if not result:
        raise exception.NotFound('No network for id %s' % network_id)

    return result


# NOTE(vish): pylint complains because of the long method name, but
#             it fits with the names of the rest of the methods
# pylint: disable-msg=C0103
@require_admin_context
def network_get_associated_fixed_ips(context, network_id):
    session = get_session()
    return session.query(models.FixedIp
                 ).options(joinedload_all('instance')
                 ).filter_by(network_id=network_id
                 ).filter(models.FixedIp.instance_id != None
                 ).filter_by(deleted=False
                 ).all()


@require_admin_context
def network_get_by_bridge(context, bridge):
    session = get_session()
    result = session.query(models.Network
               ).filter_by(bridge=bridge
               ).filter_by(deleted=False
               ).first()

    if not result:
        raise exception.NotFound('No network for bridge %s' % bridge)

    return result


@require_admin_context
def network_get_index(context, network_id):
    session = get_session()
    with session.begin():
        network_index = session.query(models.NetworkIndex
                              ).filter_by(network_id=None
                              ).filter_by(deleted=False
                              ).with_lockmode('update'
                              ).first()

        if not network_index:
            raise db.NoMoreNetworks()

        network_index['network'] = network_get(context,
                                               network_id,
                                               session=session)
        session.add(network_index)

    return network_index['index']


@require_admin_context
def network_index_count(context):
    session = get_session()
    return session.query(models.NetworkIndex
                 ).filter_by(deleted=can_read_deleted(context)
                 ).count()


@require_admin_context
def network_index_create_safe(context, values):
    network_index_ref = models.NetworkIndex()
    for (key, value) in values.iteritems():
        network_index_ref[key] = value
    try:
        network_index_ref.save()
    except IntegrityError:
        pass


@require_admin_context
def network_set_host(context, network_id, host_id):
    session = get_session()
    with session.begin():
        network_ref = session.query(models.Network
                            ).filter_by(id=network_id
                            ).filter_by(deleted=False
                            ).with_lockmode('update'
                            ).first()
        if not network_ref:
            raise exception.NotFound('No network for id %s' % network_id)

        # NOTE(vish): if with_lockmode isn't supported, as in sqlite,
        #             then this has concurrency issues
        if not network_ref['host']:
            network_ref['host'] = host_id
            session.add(network_ref)

    return network_ref['host']


@require_context
def network_update(context, network_id, values):
    session = get_session()
    with session.begin():
        network_ref = network_get(context, network_id, session=session)
        for (key, value) in values.iteritems():
            network_ref[key] = value
        network_ref.save(session=session)


###################


@require_context
def project_get_network(context, project_id):
    session = get_session()
    result= session.query(models.Network
               ).filter_by(project_id=project_id
               ).filter_by(deleted=False
               ).first()

    if not result:
        raise exception.NotFound('No network for project: %s' % project_id)

    return result


###################


def queue_get_for(_context, topic, physical_node_id):
    # FIXME(ja): this should be servername?
    return "%s.%s" % (topic, physical_node_id)


###################


@require_admin_context
def export_device_count(context):
    session = get_session()
    return session.query(models.ExportDevice
                 ).filter_by(deleted=can_read_deleted(context)
                 ).count()


@require_admin_context
def export_device_create(context, values):
    export_device_ref = models.ExportDevice()
    for (key, value) in values.iteritems():
        export_device_ref[key] = value
    export_device_ref.save()
    return export_device_ref


###################


def auth_destroy_token(_context, token):
    session = get_session()
    session.delete(token)

def auth_get_token(_context, token_hash):
    session = get_session()
    tk = session.query(models.AuthToken
                ).filter_by(token_hash=token_hash)
    if not tk:
        raise exception.NotFound('Token %s does not exist' % token_hash)
    return tk

def auth_create_token(_context, token):
    tk = models.AuthToken()
    for k,v in token.iteritems():
        tk[k] = v
    tk.save()
    return tk


###################


@require_admin_context
def quota_get(context, project_id, session=None):
    if not session:
        session = get_session()

    result = session.query(models.Quota
                   ).filter_by(project_id=project_id
                   ).filter_by(deleted=can_read_deleted(context)
                   ).first()
    if not result:
        raise exception.NotFound('No quota for project_id %s' % project_id)

    return result


@require_admin_context
def quota_create(context, values):
    quota_ref = models.Quota()
    for (key, value) in values.iteritems():
        quota_ref[key] = value
    quota_ref.save()
    return quota_ref


@require_admin_context
def quota_update(context, project_id, values):
    session = get_session()
    with session.begin():
        quota_ref = quota_get(context, project_id, session=session)
        for (key, value) in values.iteritems():
            quota_ref[key] = value
        quota_ref.save(session=session)


@require_admin_context
def quota_destroy(context, project_id):
    session = get_session()
    with session.begin():
        quota_ref = quota_get(context, project_id, session=session)
        quota_ref.delete(session=session)


###################


@require_admin_context
def volume_allocate_shelf_and_blade(context, volume_id):
    session = get_session()
    with session.begin():
        export_device = session.query(models.ExportDevice
                              ).filter_by(volume=None
                              ).filter_by(deleted=False
                              ).with_lockmode('update'
                              ).first()
        # NOTE(vish): if with_lockmode isn't supported, as in sqlite,
        #             then this has concurrency issues
        if not export_device:
            raise db.NoMoreBlades()
        export_device.volume_id = volume_id
        session.add(export_device)
    return (export_device.shelf_id, export_device.blade_id)


@require_admin_context
def volume_attached(context, volume_id, instance_id, mountpoint):
    session = get_session()
    with session.begin():
        volume_ref = volume_get(context, volume_id, session=session)
        volume_ref['status'] = 'in-use'
        volume_ref['mountpoint'] = mountpoint
        volume_ref['attach_status'] = 'attached'
        volume_ref.instance = instance_get(context, instance_id, session=session)
        volume_ref.save(session=session)


@require_context
def volume_create(context, values):
    volume_ref = models.Volume()
    for (key, value) in values.iteritems():
        volume_ref[key] = value

    session = get_session()
    with session.begin():
        while volume_ref.ec2_id == None:
            ec2_id = utils.generate_uid(volume_ref.__prefix__)
            if not volume_ec2_id_exists(context, ec2_id, session=session):
                volume_ref.ec2_id = ec2_id
        volume_ref.save(session=session)
    return volume_ref


@require_admin_context
def volume_data_get_for_project(context, project_id):
    session = get_session()
    result = session.query(func.count(models.Volume.id),
                           func.sum(models.Volume.size)
                   ).filter_by(project_id=project_id
                   ).filter_by(deleted=False
                   ).first()
    # NOTE(vish): convert None to 0
    return (result[0] or 0, result[1] or 0)


@require_admin_context
def volume_destroy(context, volume_id):
    session = get_session()
    with session.begin():
        # TODO(vish): do we have to use sql here?
        session.execute('update volumes set deleted=1 where id=:id',
                        {'id': volume_id})
        session.execute('update export_devices set volume_id=NULL '
                        'where volume_id=:id',
                        {'id': volume_id})


@require_admin_context
def volume_detached(context, volume_id):
    session = get_session()
    with session.begin():
        volume_ref = volume_get(context, volume_id, session=session)
        volume_ref['status'] = 'available'
        volume_ref['mountpoint'] = None
        volume_ref['attach_status'] = 'detached'
        volume_ref.instance = None
        volume_ref.save(session=session)


@require_context
def volume_get(context, volume_id, session=None):
    if not session:
        session = get_session()
    result = None

    if is_admin_context(context):
        result = session.query(models.Volume
                       ).filter_by(id=volume_id
                       ).filter_by(deleted=can_read_deleted(context)
                       ).first()
    elif is_user_context(context):
        result = session.query(models.Volume
                       ).filter_by(project_id=context.project.id
                       ).filter_by(id=volume_id
                       ).filter_by(deleted=False
                       ).first()
    if not result:
        raise exception.NotFound('No volume for id %s' % volume_id)

    return result


@require_admin_context
def volume_get_all(context):
    return session.query(models.Volume
                 ).filter_by(deleted=can_read_deleted(context)
                 ).all()

@require_context
def volume_get_all_by_project(context, project_id):
    authorize_project_context(context, project_id)

    session = get_session()
    return session.query(models.Volume
                 ).filter_by(project_id=project_id
                 ).filter_by(deleted=can_read_deleted(context)
                 ).all()


@require_context
def volume_get_by_ec2_id(context, ec2_id):
    session = get_session()
    result = None

    if is_admin_context(context):
        result = session.query(models.Volume
                       ).filter_by(ec2_id=ec2_id
                       ).filter_by(deleted=can_read_deleted(context)
                       ).first()
    elif is_user_context(context):
        result = session.query(models.Volume
                       ).filter_by(project_id=context.project.id
                       ).filter_by(ec2_id=ec2_id
                       ).filter_by(deleted=False
                       ).first()
    else:
        raise exception.NotAuthorized()

    if not result:
        raise exception.NotFound('Volume %s not found' % ec2_id)

    return result


@require_context
def volume_ec2_id_exists(context, ec2_id, session=None):
    if not session:
        session = get_session()

    return session.query(exists(
                 ).where(models.Volume.id==ec2_id)
                 ).one()[0]


@require_admin_context
def volume_get_instance(context, volume_id):
    session = get_session()
    result = session.query(models.Volume
                   ).filter_by(id=volume_id
                   ).filter_by(deleted=can_read_deleted(context)
                   ).options(joinedload('instance')
                   ).first()
    if not result:
        raise exception.NotFound('Volume %s not found' % ec2_id)

    return result.instance


@require_admin_context
def volume_get_shelf_and_blade(context, volume_id):
    session = get_session()
    result = session.query(models.ExportDevice
                   ).filter_by(volume_id=volume_id
                   ).first()
    if not result:
        raise exception.NotFound('No export device found for volume %s' %
                                 volume_id)

    return (result.shelf_id, result.blade_id)


@require_context
def volume_update(context, volume_id, values):
    session = get_session()
    with session.begin():
        volume_ref = volume_get(context, volume_id, session=session)
        for (key, value) in values.iteritems():
            volume_ref[key] = value
        volume_ref.save(session=session)<|MERGE_RESOLUTION|>--- conflicted
+++ resolved
@@ -19,13 +19,8 @@
 Implementation of SQLAlchemy backend
 """
 
-<<<<<<< HEAD
-import logging
-import sys
 import warnings
 
-=======
->>>>>>> c9cb22f8
 from nova import db
 from nova import exception
 from nova import flags
@@ -34,12 +29,7 @@
 from nova.db.sqlalchemy.session import get_session
 from sqlalchemy import or_
 from sqlalchemy.exc import IntegrityError
-<<<<<<< HEAD
 from sqlalchemy.orm import joinedload, joinedload_all
-=======
-from sqlalchemy.orm import joinedload_all
-from sqlalchemy.orm.exc import NoResultFound
->>>>>>> c9cb22f8
 from sqlalchemy.sql import exists, func
 
 FLAGS = flags.FLAGS
@@ -57,7 +47,6 @@
 def is_user_context(context):
     """Indicates if the request context is a normal user."""
     if not context:
-        logging.warning('Use of empty request context is deprecated')
         return False
     if not context.user or not context.project:
         return False
@@ -444,8 +433,8 @@
             raise db.NoMoreAddresses()
         if not fixed_ip_ref.network:
             fixed_ip_ref.network = network_get(context,
-                                               network_id,
-                                               session=session)
+                                           network_id,
+                                           session=session)
         fixed_ip_ref.instance = instance_get(context,
                                              instance_id,
                                              session=session)
@@ -473,12 +462,7 @@
         fixed_ip_ref.save(session=session)
 
 
-<<<<<<< HEAD
-@require_context
-def fixed_ip_get_by_address(context, address, session=None):
-    if not session:
-        session = get_session()
-=======
+@require_admin_context
 def fixed_ip_disassociate_all_by_timeout(_context, host, time):
     session = get_session()
     # NOTE(vish): The nested select is because sqlite doesn't support
@@ -495,18 +479,10 @@
     return result.rowcount
 
 
-def fixed_ip_get_by_address(_context, address):
-    session = get_session()
-    result = session.query(models.FixedIp
-                   ).options(joinedload_all('instance')
-                   ).filter_by(address=address
-                   ).filter_by(deleted=False
-                   ).first()
-    if not result:
-        raise exception.NotFound("No model for address %s" % address)
-    return result
->>>>>>> c9cb22f8
-
+@require_context
+def fixed_ip_get_by_address(context, address, session=None):
+    if not session:
+        session = get_session()
     result = session.query(models.FixedIp
                    ).filter_by(address=address
                    ).filter_by(deleted=can_read_deleted(context)
@@ -524,14 +500,14 @@
 
 @require_context
 def fixed_ip_get_instance(context, address):
-    fixed_ip_ref = fixed_ip_get_by_address(context, address)
-    return fixed_ip_ref.instance
+        fixed_ip_ref = fixed_ip_get_by_address(context, address)
+        return fixed_ip_ref.instance
 
 
 @require_admin_context
 def fixed_ip_get_network(context, address):
-    fixed_ip_ref = fixed_ip_get_by_address(context, address)
-    return fixed_ip_ref.network
+        fixed_ip_ref = fixed_ip_get_by_address(context, address)
+        return fixed_ip_ref.network
 
 
 @require_context
@@ -753,7 +729,6 @@
 @require_context
 def key_pair_destroy(context, user_id, name):
     authorize_user_context(context, user_id)
-
     session = get_session()
     with session.begin():
         key_pair_ref = key_pair_get(context, user_id, name, session=session)
@@ -763,7 +738,6 @@
 @require_context
 def key_pair_destroy_all_by_user(context, user_id):
     authorize_user_context(context, user_id)
-
     session = get_session()
     with session.begin():
         # TODO(vish): do we have to use sql here?
@@ -792,7 +766,6 @@
 @require_context
 def key_pair_get_all_by_user(context, user_id):
     authorize_user_context(context, user_id)
-
     session = get_session()
     return session.query(models.KeyPair
                  ).filter_by(user_id=user_id
