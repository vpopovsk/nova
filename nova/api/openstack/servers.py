# vim: tabstop=4 shiftwidth=4 softtabstop=4

# Copyright 2010 OpenStack LLC.
# All Rights Reserved.
#
#    Licensed under the Apache License, Version 2.0 (the "License"); you may
#    not use this file except in compliance with the License. You may obtain
#    a copy of the License at
#
#         http://www.apache.org/licenses/LICENSE-2.0
#
#    Unless required by applicable law or agreed to in writing, software
#    distributed under the License is distributed on an "AS IS" BASIS, WITHOUT
#    WARRANTIES OR CONDITIONS OF ANY KIND, either express or implied. See the
#    License for the specific language governing permissions and limitations
#    under the License.

import logging
import traceback

from webob import exc

from nova import compute
from nova import exception
from nova import wsgi
from nova.api.openstack import common
from nova.api.openstack import faults
from nova.auth import manager as auth_manager
from nova.compute import instance_types
from nova.compute import power_state
import nova.api.openstack


LOG = logging.getLogger('server')
LOG.setLevel(logging.DEBUG)


def _translate_detail_keys(inst):
    """ Coerces into dictionary format, mapping everything to Rackspace-like
    attributes for return"""
    power_mapping = {
        None: 'build',
        power_state.NOSTATE: 'build',
        power_state.RUNNING: 'active',
        power_state.BLOCKED: 'active',
        power_state.SUSPENDED: 'suspended',
        power_state.PAUSED: 'error',
        power_state.SHUTDOWN: 'active',
        power_state.SHUTOFF: 'active',
        power_state.CRASHED: 'error'}
    inst_dict = {}

    mapped_keys = dict(status='state', imageId='image_id',
        flavorId='instance_type', name='display_name', id='id')

    for k, v in mapped_keys.iteritems():
        inst_dict[k] = inst[v]

    inst_dict['status'] = power_mapping[inst_dict['status']]
    inst_dict['addresses'] = dict(public=[], private=[])
    inst_dict['metadata'] = {}
    inst_dict['hostId'] = ''

    return dict(server=inst_dict)


def _translate_keys(inst):
    """ Coerces into dictionary format, excluding all model attributes
    save for id and name """
    return dict(server=dict(id=inst['id'], name=inst['display_name']))


class Controller(wsgi.Controller):
    """ The Server API controller for the OpenStack API """

    _serialization_metadata = {
        'application/xml': {
            "attributes": {
                "server": ["id", "imageId", "name", "flavorId", "hostId",
                           "status", "progress"]}}}

    def __init__(self):
        self.compute_api = compute.API()
        super(Controller, self).__init__()

    def index(self, req):
        """ Returns a list of server names and ids for a given user """
        return self._items(req, entity_maker=_translate_keys)

    def detail(self, req):
        """ Returns a list of server details for a given user """
        return self._items(req, entity_maker=_translate_detail_keys)

    def _items(self, req, entity_maker):
        """Returns a list of servers for a given user.

        entity_maker - either _translate_detail_keys or _translate_keys
        """
        instance_list = self.compute_api.get_all(req.environ['nova.context'])
        limited_list = common.limited(instance_list, req)
        res = [entity_maker(inst)['server'] for inst in limited_list]
        return dict(servers=res)

    def show(self, req, id):
        """ Returns server details by server id """
        try:
            instance = self.compute_api.get_instance(
                    req.environ['nova.context'], id)
            return _translate_detail_keys(instance)
        except exception.NotFound:
            return faults.Fault(exc.HTTPNotFound())

    def delete(self, req, id):
        """ Destroys a server """
        try:
            self.compute_api.delete(req.environ['nova.context'], id)
        except exception.NotFound:
            return faults.Fault(exc.HTTPNotFound())
        return exc.HTTPAccepted()

    def create(self, req):
        """ Creates a new server for a given user """
        env = self._deserialize(req.body, req)
        if not env:
            return faults.Fault(exc.HTTPUnprocessableEntity())

        key_pair = auth_manager.AuthManager.get_key_pairs(
            req.environ['nova.context'])[0]
        instances = self.compute_api.create(
            req.environ['nova.context'],
            instance_types.get_by_flavor_id(env['server']['flavorId']),
            env['server']['imageId'],
            display_name=env['server']['name'],
            display_description=env['server']['name'],
            key_name=key_pair['name'],
            key_data=key_pair['public_key'])
        return _translate_keys(instances[0])

    def update(self, req, id):
        """ Updates the server name or password """
        inst_dict = self._deserialize(req.body, req)
        if not inst_dict:
            return faults.Fault(exc.HTTPUnprocessableEntity())

        ctxt = req.environ['nova.context']
        update_dict = {}
        func = None
        if 'adminPass' in inst_dict['server']:
            update_dict['admin_pass'] = inst_dict['server']['adminPass']
            func = self.compute_api.set_admin_password
        if 'name' in inst_dict['server']:
            update_dict['display_name'] = inst_dict['server']['name']
        if func:
            try:
                func(ctxt, id)
            except exception.TimeoutException, e:
                return exc.HTTPRequestTimeout()
        try:
            # The ID passed in is actually the internal_id of the
            # instance, not the value of the id column in the DB.
            instance = self.compute_api.get_instance(ctxt, id)
            self.compute_api.update(ctxt, instance.id, **update_dict)
        except exception.NotFound:
            return faults.Fault(exc.HTTPNotFound())
        return exc.HTTPNoContent()

    def action(self, req, id):
        """ Multi-purpose method used to reboot, rebuild, and
        resize a server """
        input_dict = self._deserialize(req.body, req)
        try:
            reboot_type = input_dict['reboot']['type']
        except Exception:
            raise faults.Fault(exc.HTTPNotImplemented())
        try:
            # TODO(gundlach): pass reboot_type, support soft reboot in
            # virt driver
            self.compute_api.reboot(req.environ['nova.context'], id)
        except:
            return faults.Fault(exc.HTTPUnprocessableEntity())
        return exc.HTTPAccepted()

    def lock(self, req, id):
        """
        lock the instance with id
        admin only operation

        """
        context = req.environ['nova.context']
        try:
            self.compute_api.lock(context, id)
        except:
            readable = traceback.format_exc()
            logging.error(_("Compute.api::lock %s"), readable)
            return faults.Fault(exc.HTTPUnprocessableEntity())
        return exc.HTTPAccepted()

    def unlock(self, req, id):
        """
        unlock the instance with id
        admin only operation

        """
        context = req.environ['nova.context']
        try:
            self.compute_api.unlock(context, id)
        except:
            readable = traceback.format_exc()
            logging.error(_("Compute.api::unlock %s"), readable)
            return faults.Fault(exc.HTTPUnprocessableEntity())
        return exc.HTTPAccepted()

    def get_lock(self, req, id):
        """
        return the boolean state of (instance with id)'s lock

        """
        context = req.environ['nova.context']
        try:
            self.compute_api.get_lock(context, id)
        except:
            readable = traceback.format_exc()
            logging.error(_("Compute.api::get_lock %s"), readable)
            return faults.Fault(exc.HTTPUnprocessableEntity())
        return exc.HTTPAccepted()

    def pause(self, req, id):
        """ Permit Admins to Pause the server. """
        ctxt = req.environ['nova.context']
        try:
            self.compute_api.pause(ctxt, id)
        except:
            readable = traceback.format_exc()
            logging.error(_("Compute.api::pause %s"), readable)
            return faults.Fault(exc.HTTPUnprocessableEntity())
        return exc.HTTPAccepted()

    def unpause(self, req, id):
        """ Permit Admins to Unpause the server. """
        ctxt = req.environ['nova.context']
        try:
            self.compute_api.unpause(ctxt, id)
        except:
            readable = traceback.format_exc()
            logging.error(_("Compute.api::unpause %s"), readable)
            return faults.Fault(exc.HTTPUnprocessableEntity())
        return exc.HTTPAccepted()

    def suspend(self, req, id):
        """permit admins to suspend the server"""
        context = req.environ['nova.context']
        try:
            self.compute_api.suspend(context, id)
        except:
            readable = traceback.format_exc()
            logging.error(_("compute.api::suspend %s"), readable)
            return faults.Fault(exc.HTTPUnprocessableEntity())
        return exc.HTTPAccepted()

    def resume(self, req, id):
        """permit admins to resume the server from suspend"""
        context = req.environ['nova.context']
        try:
            self.compute_api.resume(context, id)
        except:
            readable = traceback.format_exc()
            logging.error(_("compute.api::resume %s"), readable)
            return faults.Fault(exc.HTTPUnprocessableEntity())
        return exc.HTTPAccepted()

    def diagnostics(self, req, id):
        """Permit Admins to retrieve server diagnostics."""
        ctxt = req.environ["nova.context"]
        return self.compute_api.get_diagnostics(ctxt, id)

    def actions(self, req, id):
        """Permit Admins to retrieve server actions."""
        ctxt = req.environ["nova.context"]
<<<<<<< HEAD
        return self.compute_api.get_actions(ctxt, id_val)
=======
        items = self.compute_api.get_actions(ctxt, id)
        actions = []
        # TODO(jk0): Do not do pre-serialization here once the default
        # serializer is updated
        for item in items:
            actions.append(dict(
                created_at=str(item.created_at),
                action=item.action,
                error=item.error))
        return dict(actions=actions)
>>>>>>> e33102d2
<|MERGE_RESOLUTION|>--- conflicted
+++ resolved
@@ -276,9 +276,6 @@
     def actions(self, req, id):
         """Permit Admins to retrieve server actions."""
         ctxt = req.environ["nova.context"]
-<<<<<<< HEAD
-        return self.compute_api.get_actions(ctxt, id_val)
-=======
         items = self.compute_api.get_actions(ctxt, id)
         actions = []
         # TODO(jk0): Do not do pre-serialization here once the default
@@ -288,5 +285,4 @@
                 created_at=str(item.created_at),
                 action=item.action,
                 error=item.error))
-        return dict(actions=actions)
->>>>>>> e33102d2
+        return dict(actions=actions)