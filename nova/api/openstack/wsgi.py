
import json
import webob
from xml.dom import minidom
from xml.parsers import expat

import faults
from nova import exception
from nova import log as logging
from nova import utils
from nova import wsgi


XMLNS_V10 = 'http://docs.rackspacecloud.com/servers/api/v1.0'
XMLNS_V11 = 'http://docs.openstack.org/compute/api/v1.1'
XMLNS_ATOM = 'http://www.w3.org/2005/Atom'

LOG = logging.getLogger('nova.api.openstack.wsgi')


class Request(webob.Request):
    """Add some Openstack API-specific logic to the base webob.Request."""

    def best_match_content_type(self, supported_content_types=None):
        """Determine the requested response content-type.

        Based on the query extension then the Accept header.

        """
        supported_content_types = supported_content_types or \
            ('application/json', 'application/xml')

        parts = self.path.rsplit('.', 1)
        if len(parts) > 1:
            ctype = 'application/{0}'.format(parts[1])
            if ctype in supported_content_types:
                return ctype

        bm = self.accept.best_match(supported_content_types)

        # default to application/json if we don't find a preference
        return bm or 'application/json'

    def get_content_type(self):
        """Determine content type of the request body.

        Does not do any body introspection, only checks header

        """
        if not "Content-Type" in self.headers:
            return None

        allowed_types = ("application/xml", "application/json")
        content_type = self.content_type

        if content_type not in allowed_types:
            raise exception.InvalidContentType(content_type=content_type)

        return content_type


class ActionDispatcher(object):
    """Maps method name to local methods through action name."""

    def dispatch(self, *args, **kwargs):
        """Find and call local method."""
        action = kwargs.pop('action', 'default')
        action_method = getattr(self, str(action), self.default)
        return action_method(*args, **kwargs)

    def default(self, data):
        raise NotImplementedError()


class TextDeserializer(ActionDispatcher):
    """Default request body deserialization"""

    def deserialize(self, datastring, action='default'):
        return self.dispatch(datastring, action=action)

    def default(self, datastring):
        return {}


class JSONDeserializer(TextDeserializer):

    def _from_json(self, datastring):
        try:
            return utils.loads(datastring)
        except ValueError:
            msg = _("cannot understand JSON")
            raise exception.MalformedRequestBody(reason=msg)

    def default(self, datastring):
        return {'body': self._from_json(datastring)}


class XMLDeserializer(TextDeserializer):

    def __init__(self, metadata=None):
        """
        :param metadata: information needed to deserialize xml into
                         a dictionary.
        """
        super(XMLDeserializer, self).__init__()
        self.metadata = metadata or {}

    def _from_xml(self, datastring):
        plurals = set(self.metadata.get('plurals', {}))

        try:
            node = minidom.parseString(datastring).childNodes[0]
            return {node.nodeName: self._from_xml_node(node, plurals)}
        except expat.ExpatError:
            msg = _("cannot understand XML")
            raise exception.MalformedRequestBody(reason=msg)

    def _from_xml_node(self, node, listnames):
        """Convert a minidom node to a simple Python type.

        :param listnames: list of XML node names whose subnodes should
                          be considered list items.

        """
        if len(node.childNodes) == 1 and node.childNodes[0].nodeType == 3:
            return node.childNodes[0].nodeValue
        elif node.nodeName in listnames:
            return [self._from_xml_node(n, listnames) for n in node.childNodes]
        else:
            result = dict()
            for attr in node.attributes.keys():
                result[attr] = node.attributes[attr].nodeValue
            for child in node.childNodes:
                if child.nodeType != node.TEXT_NODE:
                    result[child.nodeName] = self._from_xml_node(child,
                                                                 listnames)
            return result

    def find_first_child_named(self, parent, name):
        """Search a nodes children for the first child with a given name"""
        for node in parent.childNodes:
            if node.nodeName == name:
                return node
        return None

    def find_children_named(self, parent, name):
        """Return all of a nodes children who have the given name"""
        for node in parent.childNodes:
            if node.nodeName == name:
                yield node

    def extract_text(self, node):
        """Get the text field contained by the given node"""
        if len(node.childNodes) == 1:
            child = node.childNodes[0]
            if child.nodeType == child.TEXT_NODE:
                return child.nodeValue
        return ""

    def default(self, datastring):
        return {'body': self._from_xml(datastring)}


<<<<<<< HEAD
=======
class MetadataXMLDeserializer(XMLDeserializer):

    def extract_metadata(self, metadata_node):
        """Marshal the metadata attribute of a parsed request"""
        metadata = {}
        if metadata_node is not None:
            for meta_node in self.find_children_named(metadata_node, "meta"):
                key = meta_node.getAttribute("key")
                metadata[key] = self.extract_text(meta_node)
        return metadata


>>>>>>> bdcfaa5b
class RequestHeadersDeserializer(ActionDispatcher):
    """Default request headers deserializer"""

    def deserialize(self, request, action):
        return self.dispatch(request, action=action)

    def default(self, request):
        return {}


class RequestDeserializer(object):
    """Break up a Request object into more useful pieces."""

    def __init__(self, body_deserializers=None, headers_deserializer=None,
                 supported_content_types=None):

        self.supported_content_types = supported_content_types or \
                ('application/json', 'application/xml')

        self.body_deserializers = {
            'application/xml': XMLDeserializer(),
            'application/json': JSONDeserializer(),
        }
        self.body_deserializers.update(body_deserializers or {})

        self.headers_deserializer = headers_deserializer or \
                                        RequestHeadersDeserializer()

    def deserialize(self, request):
        """Extract necessary pieces of the request.

        :param request: Request object
        :returns tuple of expected controller action name, dictionary of
                 keyword arguments to pass to the controller, the expected
                 content type of the response

        """
        action_args = self.get_action_args(request.environ)
        action = action_args.pop('action', None)

        action_args.update(self.deserialize_headers(request, action))
        action_args.update(self.deserialize_body(request, action))

        accept = self.get_expected_content_type(request)

        return (action, action_args, accept)

    def deserialize_headers(self, request, action):
        return self.headers_deserializer.deserialize(request, action)

    def deserialize_body(self, request, action):
        try:
            content_type = request.get_content_type()
        except exception.InvalidContentType:
            LOG.debug(_("Unrecognized Content-Type provided in request"))
            return {}

        if content_type is None:
            LOG.debug(_("No Content-Type provided in request"))
            return {}

        if not len(request.body) > 0:
            LOG.debug(_("Empty body provided in request"))
            return {}

        try:
            deserializer = self.get_body_deserializer(content_type)
        except exception.InvalidContentType:
            LOG.debug(_("Unable to deserialize body as provided Content-Type"))
            raise

        return deserializer.deserialize(request.body, action)

    def get_body_deserializer(self, content_type):
        try:
            return self.body_deserializers[content_type]
        except (KeyError, TypeError):
            raise exception.InvalidContentType(content_type=content_type)

    def get_expected_content_type(self, request):
        return request.best_match_content_type(self.supported_content_types)

    def get_action_args(self, request_environment):
        """Parse dictionary created by routes library."""
        try:
            args = request_environment['wsgiorg.routing_args'][1].copy()
        except Exception:
            return {}

        try:
            del args['controller']
        except KeyError:
            pass

        try:
            del args['format']
        except KeyError:
            pass

        return args


class DictSerializer(ActionDispatcher):
    """Default request body serialization"""

    def serialize(self, data, action='default'):
        return self.dispatch(data, action=action)

    def default(self, data):
        return ""


class JSONDictSerializer(DictSerializer):
    """Default JSON request body serialization"""

    def default(self, data):
        return utils.dumps(data)


class XMLDictSerializer(DictSerializer):

    def __init__(self, metadata=None, xmlns=None):
        """
        :param metadata: information needed to deserialize xml into
                         a dictionary.
        :param xmlns: XML namespace to include with serialized xml
        """
        super(XMLDictSerializer, self).__init__()
        self.metadata = metadata or {}
        self.xmlns = xmlns

    def default(self, data):
        # We expect data to contain a single key which is the XML root.
        root_key = data.keys()[0]
        doc = minidom.Document()
        node = self._to_xml_node(doc, self.metadata, root_key, data[root_key])

        return self.to_xml_string(node)

    def to_xml_string(self, node, has_atom=False):
        self._add_xmlns(node, has_atom)
        return node.toprettyxml(indent='    ', encoding='UTF-8')

    #NOTE (ameade): the has_atom should be removed after all of the
    # xml serializers and view builders have been updated to the current
    # spec that required all responses include the xmlns:atom, the has_atom
    # flag is to prevent current tests from breaking
    def _add_xmlns(self, node, has_atom=False):
        if self.xmlns is not None:
            node.setAttribute('xmlns', self.xmlns)
        if has_atom:
            node.setAttribute('xmlns:atom', "http://www.w3.org/2005/Atom")

    def _to_xml_node(self, doc, metadata, nodename, data):
        """Recursive method to convert data members to XML nodes."""
        result = doc.createElement(nodename)

        # Set the xml namespace if one is specified
        # TODO(justinsb): We could also use prefixes on the keys
        xmlns = metadata.get('xmlns', None)
        if xmlns:
            result.setAttribute('xmlns', xmlns)

        #TODO(bcwaldon): accomplish this without a type-check
        if type(data) is list:
            collections = metadata.get('list_collections', {})
            if nodename in collections:
                metadata = collections[nodename]
                for item in data:
                    node = doc.createElement(metadata['item_name'])
                    node.setAttribute(metadata['item_key'], str(item))
                    result.appendChild(node)
                return result
            singular = metadata.get('plurals', {}).get(nodename, None)
            if singular is None:
                if nodename.endswith('s'):
                    singular = nodename[:-1]
                else:
                    singular = 'item'
            for item in data:
                node = self._to_xml_node(doc, metadata, singular, item)
                result.appendChild(node)
        #TODO(bcwaldon): accomplish this without a type-check
        elif type(data) is dict:
            collections = metadata.get('dict_collections', {})
            if nodename in collections:
                metadata = collections[nodename]
                for k, v in data.items():
                    node = doc.createElement(metadata['item_name'])
                    node.setAttribute(metadata['item_key'], str(k))
                    text = doc.createTextNode(str(v))
                    node.appendChild(text)
                    result.appendChild(node)
                return result
            attrs = metadata.get('attributes', {}).get(nodename, {})
            for k, v in data.items():
                if k in attrs:
                    result.setAttribute(k, str(v))
                else:
                    node = self._to_xml_node(doc, metadata, k, v)
                    result.appendChild(node)
        else:
            # Type is atom
            node = doc.createTextNode(str(data))
            result.appendChild(node)
        return result

    def _create_link_nodes(self, xml_doc, links):
        link_nodes = []
        for link in links:
            link_node = xml_doc.createElement('atom:link')
            link_node.setAttribute('rel', link['rel'])
            link_node.setAttribute('href', link['href'])
            link_nodes.append(link_node)
        return link_nodes


class ResponseHeadersSerializer(ActionDispatcher):
    """Default response headers serialization"""

    def serialize(self, response, data, action):
        self.dispatch(response, data, action=action)

    def default(self, response, data):
        response.status_int = 200


class ResponseSerializer(object):
    """Encode the necessary pieces into a response object"""

    def __init__(self, body_serializers=None, headers_serializer=None):
        self.body_serializers = {
            'application/xml': XMLDictSerializer(),
            'application/json': JSONDictSerializer(),
        }
        self.body_serializers.update(body_serializers or {})

        self.headers_serializer = headers_serializer or \
                                    ResponseHeadersSerializer()

    def serialize(self, response_data, content_type, action='default'):
        """Serialize a dict into a string and wrap in a wsgi.Request object.

        :param response_data: dict produced by the Controller
        :param content_type: expected mimetype of serialized response body

        """
        response = webob.Response()
        self.serialize_headers(response, response_data, action)
        self.serialize_body(response, response_data, content_type, action)
        return response

    def serialize_headers(self, response, data, action):
        self.headers_serializer.serialize(response, data, action)

    def serialize_body(self, response, data, content_type, action):
        response.headers['Content-Type'] = content_type
        if data is not None:
            serializer = self.get_body_serializer(content_type)
            response.body = serializer.serialize(data, action)

    def get_body_serializer(self, content_type):
        try:
            return self.body_serializers[content_type]
        except (KeyError, TypeError):
            raise exception.InvalidContentType(content_type=content_type)


class Resource(wsgi.Application):
    """WSGI app that handles (de)serialization and controller dispatch.

    WSGI app that reads routing information supplied by RoutesMiddleware
    and calls the requested action method upon its controller.  All
    controller action methods must accept a 'req' argument, which is the
    incoming wsgi.Request. If the operation is a PUT or POST, the controller
    method must also accept a 'body' argument (the deserialized request body).
    They may raise a webob.exc exception or return a dict, which will be
    serialized by requested content type.

    """

    def __init__(self, controller, deserializer=None, serializer=None):
        """
        :param controller: object that implement methods created by routes lib
        :param deserializer: object that can serialize the output of a
                             controller into a webob response
        :param serializer: object that can deserialize a webob request
                           into necessary pieces

        """
        self.controller = controller
        self.deserializer = deserializer or RequestDeserializer()
        self.serializer = serializer or ResponseSerializer()

    @webob.dec.wsgify(RequestClass=Request)
    def __call__(self, request):
        """WSGI method that controls (de)serialization and method dispatch."""

        LOG.info("%(method)s %(url)s" % {"method": request.method,
                                          "url": request.url})

        try:
            action, args, accept = self.deserializer.deserialize(request)
        except exception.InvalidContentType:
            msg = _("Unsupported Content-Type")
            return faults.Fault(webob.exc.HTTPBadRequest(explanation=msg))
        except exception.MalformedRequestBody:
            msg = _("Malformed request body")
            return faults.Fault(webob.exc.HTTPBadRequest(explanation=msg))

        try:
            action_result = self.dispatch(request, action, args)
        except webob.exc.HTTPException as ex:
            LOG.info(_("HTTP exception thrown: %s"), unicode(ex))
            action_result = faults.Fault(ex)

        if type(action_result) is dict or action_result is None:
            response = self.serializer.serialize(action_result,
                                                 accept,
                                                 action=action)
        else:
            response = action_result

        try:
            msg_dict = dict(url=request.url, status=response.status_int)
            msg = _("%(url)s returned with HTTP %(status)d") % msg_dict
        except AttributeError, e:
            msg_dict = dict(url=request.url, e=e)
            msg = _("%(url)s returned a fault: %(e)s" % msg_dict)

        LOG.info(msg)

        return response

    def dispatch(self, request, action, action_args):
        """Find action-spefic method on controller and call it."""

        controller_method = getattr(self.controller, action)
        try:
            return controller_method(req=request, **action_args)
        except TypeError, exc:
            LOG.debug(str(exc))
            return webob.exc.HTTPBadRequest()<|MERGE_RESOLUTION|>--- conflicted
+++ resolved
@@ -161,8 +161,6 @@
         return {'body': self._from_xml(datastring)}
 
 
-<<<<<<< HEAD
-=======
 class MetadataXMLDeserializer(XMLDeserializer):
 
     def extract_metadata(self, metadata_node):
@@ -175,7 +173,6 @@
         return metadata
 
 
->>>>>>> bdcfaa5b
 class RequestHeadersDeserializer(ActionDispatcher):
     """Default request headers deserializer"""
 
