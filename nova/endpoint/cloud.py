# vim: tabstop=4 shiftwidth=4 softtabstop=4

# Copyright 2010 United States Government as represented by the
# Administrator of the National Aeronautics and Space Administration.
# All Rights Reserved.
#
#    Licensed under the Apache License, Version 2.0 (the "License"); you may
#    not use this file except in compliance with the License. You may obtain
#    a copy of the License at
#
#         http://www.apache.org/licenses/LICENSE-2.0
#
#    Unless required by applicable law or agreed to in writing, software
#    distributed under the License is distributed on an "AS IS" BASIS, WITHOUT
#    WARRANTIES OR CONDITIONS OF ANY KIND, either express or implied. See the
#    License for the specific language governing permissions and limitations
#    under the License.

"""
Cloud Controller: Implementation of EC2 REST API calls, which are
dispatched to other nodes via AMQP RPC. State is via distributed
datastore.
"""

import base64
import logging
import os
import time
from twisted.internet import defer

from nova import datastore
from nova import exception
from nova import flags
from nova import models
from nova import rpc
from nova import utils
from nova.auth import rbac
from nova.auth import manager
from nova.compute import model
from nova.compute.instance_types import INSTANCE_TYPES
from nova.endpoint import images
from nova.network import service as network_service
from nova.network import model as network_model
from nova.volume import service


FLAGS = flags.FLAGS

flags.DEFINE_string('cloud_topic', 'cloud', 'the topic clouds listen on')


def _gen_key(user_id, key_name):
    """ Tuck this into AuthManager """
    try:
        mgr = manager.AuthManager()
        private_key, fingerprint = mgr.generate_key_pair(user_id, key_name)
    except Exception as ex:
        return {'exception': ex}
    return {'private_key': private_key, 'fingerprint': fingerprint}


class CloudController(object):
    """ CloudController provides the critical dispatch between
 inbound API calls through the endpoint and messages
 sent to the other nodes.
"""
    def __init__(self):
        self.instdir = model.InstanceDirectory()
        self.setup()

    @property
    def instances(self):
        """ All instances in the system, as dicts """
        return self.instdir.all

    @property
    def volumes(self):
        """ returns a list of all volumes """
        for volume_id in datastore.Redis.instance().smembers("volumes"):
            volume = service.get_volume(volume_id)
            yield volume

    def __str__(self):
        return 'CloudController'

    def setup(self):
        """ Ensure the keychains and folders exist. """
        # Create keys folder, if it doesn't exist
        if not os.path.exists(FLAGS.keys_path):
            os.makedirs(FLAGS.keys_path)
        # Gen root CA, if we don't have one
        root_ca_path = os.path.join(FLAGS.ca_path, FLAGS.ca_file)
        if not os.path.exists(root_ca_path):
            start = os.getcwd()
            os.chdir(FLAGS.ca_path)
            utils.runthis("Generating root CA: %s", "sh genrootca.sh")
            os.chdir(start)
            # TODO: Do this with M2Crypto instead

    def get_instance_by_ip(self, ip):
        return self.instdir.by_ip(ip)

    def _get_mpi_data(self, project_id):
        result = {}
        for instance in self.instdir.all:
            if instance['project_id'] == project_id:
                line = '%s slots=%d' % (instance['private_dns_name'],
                    INSTANCE_TYPES[instance['instance_type']]['vcpus'])
                if instance['key_name'] in result:
                    result[instance['key_name']].append(line)
                else:
                    result[instance['key_name']] = [line]
        return result

    def get_metadata(self, ipaddress):
        i = self.get_instance_by_ip(ipaddress)
        if i is None:
            return None
        mpi = self._get_mpi_data(i['project_id'])
        if i['key_name']:
            keys = {
                '0': {
                    '_name': i['key_name'],
                    'openssh-key': i['key_data']
                }
            }
        else:
            keys = ''

        address_record = network_model.Address(i['private_dns_name'])
        if address_record:
            hostname = address_record['hostname']
        else:
            hostname = 'ip-%s' % i['private_dns_name'].replace('.', '-')
        data = {
            'user-data': base64.b64decode(i['user_data']),
            'meta-data': {
                'ami-id': i['image_id'],
                'ami-launch-index': i['ami_launch_index'],
                'ami-manifest-path': 'FIXME', # image property
                'block-device-mapping': { # TODO: replace with real data
                    'ami': 'sda1',
                    'ephemeral0': 'sda2',
                    'root': '/dev/sda1',
                    'swap': 'sda3'
                },
                'hostname': hostname,
                'instance-action': 'none',
                'instance-id': i['instance_id'],
                'instance-type': i.get('instance_type', ''),
                'local-hostname': hostname,
                'local-ipv4': i['private_dns_name'], # TODO: switch to IP
                'kernel-id': i.get('kernel_id', ''),
                'placement': {
                    'availaibility-zone': i.get('availability_zone', 'nova'),
                },
                'public-hostname': hostname,
                'public-ipv4': i.get('dns_name', ''), # TODO: switch to IP
                'public-keys': keys,
                'ramdisk-id': i.get('ramdisk_id', ''),
                'reservation-id': i['reservation_id'],
                'security-groups': i.get('groups', ''),
                'mpi': mpi
            }
        }
        if False: # TODO: store ancestor ids
            data['ancestor-ami-ids'] = []
        if i.get('product_codes', None):
            data['product-codes'] = i['product_codes']
        return data

    @rbac.allow('all')
    def describe_availability_zones(self, context, **kwargs):
        return {'availabilityZoneInfo': [{'zoneName': 'nova',
                                          'zoneState': 'available'}]}

    @rbac.allow('all')
    def describe_regions(self, context, region_name=None, **kwargs):
        # TODO(vish): region_name is an array.  Support filtering
        return {'regionInfo': [{'regionName': 'nova',
                                'regionUrl': FLAGS.ec2_url}]}

    @rbac.allow('all')
    def describe_snapshots(self,
                           context,
                           snapshot_id=None,
                           owner=None,
                           restorable_by=None,
                           **kwargs):
        return {'snapshotSet': [{'snapshotId': 'fixme',
                                 'volumeId': 'fixme',
                                 'status': 'fixme',
                                 'startTime': 'fixme',
                                 'progress': 'fixme',
                                 'ownerId': 'fixme',
                                 'volumeSize': 0,
                                 'description': 'fixme'}]}

    @rbac.allow('all')
    def describe_key_pairs(self, context, key_name=None, **kwargs):
        key_pairs = context.user.get_key_pairs()
        if not key_name is None:
            key_pairs = [x for x in key_pairs if x.name in key_name]

        result = []
        for key_pair in key_pairs:
            # filter out the vpn keys
            suffix = FLAGS.vpn_key_suffix
            if context.user.is_admin() or not key_pair.name.endswith(suffix):
                result.append({
                    'keyName': key_pair.name,
                    'keyFingerprint': key_pair.fingerprint,
                })

        return {'keypairsSet': result}

    @rbac.allow('all')
    def create_key_pair(self, context, key_name, **kwargs):
        dcall = defer.Deferred()
        pool = context.handler.application.settings.get('pool')
        def _complete(kwargs):
            if 'exception' in kwargs:
                dcall.errback(kwargs['exception'])
                return
            dcall.callback({'keyName': key_name,
                'keyFingerprint': kwargs['fingerprint'],
                'keyMaterial': kwargs['private_key']})
        pool.apply_async(_gen_key, [context.user.id, key_name],
            callback=_complete)
        return dcall

    @rbac.allow('all')
    def delete_key_pair(self, context, key_name, **kwargs):
        context.user.delete_key_pair(key_name)
        # aws returns true even if the key doens't exist
        return True

    @rbac.allow('all')
    def describe_security_groups(self, context, group_names, **kwargs):
        groups = {'securityGroupSet': []}

        # Stubbed for now to unblock other things.
        return groups

    @rbac.allow('netadmin')
    def create_security_group(self, context, group_name, **kwargs):
        return True

    @rbac.allow('netadmin')
    def delete_security_group(self, context, group_name, **kwargs):
        return True

    @rbac.allow('projectmanager', 'sysadmin')
    def get_console_output(self, context, instance_id, **kwargs):
        # instance_id is passed in as a list of instances
        instance = self._get_instance(context, instance_id[0])
        return rpc.call('%s.%s' % (FLAGS.compute_topic, instance['node_name']),
            {"method": "get_console_output",
             "args": {"instance_id": instance_id[0]}})

    def _get_user_id(self, context):
        if context and context.user:
            return context.user.id
        else:
            return None

    @rbac.allow('projectmanager', 'sysadmin')
    def describe_volumes(self, context, **kwargs):
        volumes = []
        for volume in self.volumes:
            if context.user.is_admin() or volume['project_id'] == context.project.id:
                v = self.format_volume(context, volume)
                volumes.append(v)
        return defer.succeed({'volumeSet': volumes})

    def format_volume(self, context, volume):
        v = {}
        v['volumeId'] = volume['volume_id']
        v['status'] = volume['status']
        v['size'] = volume['size']
        v['availabilityZone'] = volume['availability_zone']
        v['createTime'] = volume['create_time']
        if context.user.is_admin():
            v['status'] = '%s (%s, %s, %s, %s)' % (
                volume.get('status', None),
                volume.get('user_id', None),
                volume.get('node_name', None),
                volume.get('instance_id', ''),
                volume.get('mountpoint', ''))
        if volume['attach_status'] == 'attached':
            v['attachmentSet'] = [{'attachTime': volume['attach_time'],
                                   'deleteOnTermination': volume['delete_on_termination'],
                                   'device': volume['mountpoint'],
                                   'instanceId': volume['instance_id'],
                                   'status': 'attached',
                                   'volume_id': volume['volume_id']}]
        else:
            v['attachmentSet'] = [{}]
        return v

    @rbac.allow('projectmanager', 'sysadmin')
    @defer.inlineCallbacks
    def create_volume(self, context, size, **kwargs):
        # TODO(vish): refactor this to create the volume object here and tell service to create it
        result = yield rpc.call(FLAGS.volume_topic, {"method": "create_volume",
                                 "args": {"size": size,
                                           "user_id": context.user.id,
                                           "project_id": context.project.id}})
        # NOTE(vish): rpc returned value is in the result key in the dictionary
        volume = self._get_volume(context, result)
        defer.returnValue({'volumeSet': [self.format_volume(context, volume)]})

    def _get_address(self, context, public_ip):
        # FIXME(vish) this should move into network.py
        address = network_model.PublicAddress.lookup(public_ip)
        if address and (context.user.is_admin() or address['project_id'] == context.project.id):
            return address
        raise exception.NotFound("Address at ip %s not found" % public_ip)

    def _get_image(self, context, image_id):
        """passes in context because
        objectstore does its own authorization"""
        result = images.list(context, [image_id])
        if not result:
            raise exception.NotFound('Image %s could not be found' % image_id)
        image = result[0]
        return image

    def _get_instance(self, context, instance_id):
        for instance in self.instdir.all:
            if instance['instance_id'] == instance_id:
                if context.user.is_admin() or instance['project_id'] == context.project.id:
                    return instance
        raise exception.NotFound('Instance %s could not be found' % instance_id)

    def _get_volume(self, context, volume_id):
        volume = service.get_volume(volume_id)
        if context.user.is_admin() or volume['project_id'] == context.project.id:
            return volume
        raise exception.NotFound('Volume %s could not be found' % volume_id)

    @rbac.allow('projectmanager', 'sysadmin')
    def attach_volume(self, context, volume_id, instance_id, device, **kwargs):
        volume = self._get_volume(context, volume_id)
        if volume['status'] == "attached":
            raise exception.ApiError("Volume is already attached")
        # TODO(vish): looping through all volumes is slow. We should probably maintain an index
        for vol in self.volumes:
            if vol['instance_id'] == instance_id and vol['mountpoint'] == device:
                raise exception.ApiError("Volume %s is already attached to %s" % (vol['volume_id'], vol['mountpoint']))
        volume.start_attach(instance_id, device)
        instance = self._get_instance(context, instance_id)
        compute_node = instance['node_name']
        rpc.cast('%s.%s' % (FLAGS.compute_topic, compute_node),
                                {"method": "attach_volume",
                                 "args": {"volume_id": volume_id,
                                           "instance_id": instance_id,
                                           "mountpoint": device}})
        return defer.succeed({'attachTime': volume['attach_time'],
                              'device': volume['mountpoint'],
                              'instanceId': instance_id,
                              'requestId': context.request_id,
                              'status': volume['attach_status'],
                              'volumeId': volume_id})


    @rbac.allow('projectmanager', 'sysadmin')
    def detach_volume(self, context, volume_id, **kwargs):
        volume = self._get_volume(context, volume_id)
        instance_id = volume.get('instance_id', None)
        if not instance_id:
            raise exception.Error("Volume isn't attached to anything!")
        if volume['status'] == "available":
            raise exception.Error("Volume is already detached")
        try:
            volume.start_detach()
            instance = self._get_instance(context, instance_id)
            rpc.cast('%s.%s' % (FLAGS.compute_topic, instance['node_name']),
                                {"method": "detach_volume",
                                 "args": {"instance_id": instance_id,
                                           "volume_id": volume_id}})
        except exception.NotFound:
            # If the instance doesn't exist anymore,
            # then we need to call detach blind
            volume.finish_detach()
        return defer.succeed({'attachTime': volume['attach_time'],
                              'device': volume['mountpoint'],
                              'instanceId': instance_id,
                              'requestId': context.request_id,
                              'status': volume['attach_status'],
                              'volumeId': volume_id})

    def _convert_to_set(self, lst, label):
        if lst == None or lst == []:
            return None
        if not isinstance(lst, list):
            lst = [lst]
        return [{label: x} for x in lst]

    @rbac.allow('all')
    def describe_instances(self, context, **kwargs):
        return defer.succeed(self._format_describe_instances(context))

    def _format_describe_instances(self, context):
        return { 'reservationSet': self._format_instances(context) }

    def _format_run_instances(self, context, reservation_id):
        i = self._format_instances(context, reservation_id)
        assert len(i) == 1
        return i[0]

    def _format_instances(self, context, reservation_id = None):
        reservations = {}
        if context.user.is_admin():
            instgenerator = models.Instance.all()
        else:
            instgenerator = models.Instance.all() # FIXME
        for instance in instgenerator:
            res_id = instance.reservation_id
            if reservation_id != None and reservation_id != res_id:
                continue
            if not context.user.is_admin():
                if instance['image_id'] == FLAGS.vpn_image_id:
                    continue
            i = {}
            i['instanceId'] = instance.name
            i['imageId'] = instance.image_id
            i['instanceState'] = {
                'code': instance.state,
                'name': instance.state_description
            }
            i['public_dns_name'] = None #network_model.get_public_ip_for_instance(
            #              i['instance_id'])
            i['private_dns_name'] = instance.fixed_ip
            if not i['public_dns_name']:
                i['public_dns_name'] = i['private_dns_name']
            i['dns_name'] = None
            i['key_name'] = instance.key_name
            if context.user.is_admin():
                i['key_name'] = '%s (%s, %s)' % (i['key_name'],
                    instance.project_id,
                    'node_name') # FIXME
            i['product_codes_set'] = self._convert_to_set([], 'product_codes')
            i['instance_type'] = instance.instance_type
            i['launch_time'] = instance.created_at
            i['ami_launch_index'] = instance.launch_index
            if not reservations.has_key(res_id):
                r = {}
                r['reservation_id'] = res_id
                r['owner_id'] = instance.project_id
                r['group_set'] = self._convert_to_set([], 'groups')
                r['instances_set'] = []
                reservations[res_id] = r
            reservations[res_id]['instances_set'].append(i)

        return list(reservations.values())

    @rbac.allow('all')
    def describe_addresses(self, context, **kwargs):
        return self.format_addresses(context)

    def format_addresses(self, context):
        addresses = []
        for address in network_model.PublicAddress.all():
            # TODO(vish): implement a by_project iterator for addresses
            if (context.user.is_admin() or
                address['project_id'] == context.project.id):
                address_rv = {
                    'public_ip': address['address'],
                    'instance_id': address.get('instance_id', 'free')
                }
                if context.user.is_admin():
                    address_rv['instance_id'] = "%s (%s, %s)" % (
                        address['instance_id'],
                        address['user_id'],
                        address['project_id'],
                    )
            addresses.append(address_rv)
        return {'addressesSet': addresses}

    @rbac.allow('netadmin')
    @defer.inlineCallbacks
    def allocate_address(self, context, **kwargs):
        network_topic = yield self._get_network_topic(context)
        public_ip = yield rpc.call(network_topic,
                         {"method": "allocate_elastic_ip",
                          "args": {"user_id": context.user.id,
                                   "project_id": context.project.id}})
        defer.returnValue({'addressSet': [{'publicIp': public_ip}]})

    @rbac.allow('netadmin')
    @defer.inlineCallbacks
    def release_address(self, context, public_ip, **kwargs):
        # NOTE(vish): Should we make sure this works?
        network_topic = yield self._get_network_topic(context)
        rpc.cast(network_topic,
                         {"method": "deallocate_elastic_ip",
                          "args": {"elastic_ip": public_ip}})
        defer.returnValue({'releaseResponse': ["Address released."]})

    @rbac.allow('netadmin')
    @defer.inlineCallbacks
    def associate_address(self, context, instance_id, public_ip, **kwargs):
        instance = self._get_instance(context, instance_id)
        address = self._get_address(context, public_ip)
        network_topic = yield self._get_network_topic(context)
        rpc.cast(network_topic,
                         {"method": "associate_elastic_ip",
                          "args": {"elastic_ip": address['address'],
                                   "fixed_ip": instance['private_dns_name'],
                                   "instance_id": instance['instance_id']}})
        defer.returnValue({'associateResponse': ["Address associated."]})

    @rbac.allow('netadmin')
    @defer.inlineCallbacks
    def disassociate_address(self, context, public_ip, **kwargs):
        address = self._get_address(context, public_ip)
        network_topic = yield self._get_network_topic(context)
        rpc.cast(network_topic,
                         {"method": "disassociate_elastic_ip",
                          "args": {"elastic_ip": address['address']}})
        defer.returnValue({'disassociateResponse': ["Address disassociated."]})

    @defer.inlineCallbacks
    def _get_network_topic(self, context):
        """Retrieves the network host for a project"""
        host = network_service.get_host_for_project(context.project.id)
        if not host:
            host = yield rpc.call(FLAGS.network_topic,
                                    {"method": "set_network_host",
                                     "args": {"user_id": context.user.id,
                                              "project_id": context.project.id}})
        defer.returnValue('%s.%s' %(FLAGS.network_topic, host))

    @rbac.allow('projectmanager', 'sysadmin')
    #@defer.inlineCallbacks
    def run_instances(self, context, **kwargs):
        # make sure user can access the image
        # vpn image is private so it doesn't show up on lists
        if kwargs['image_id'] != FLAGS.vpn_image_id:
            image = self._get_image(context, kwargs['image_id'])

        # FIXME(ja): if image is cloudpipe, this breaks

        # get defaults from imagestore
        image_id = image['imageId']
        kernel_id = image.get('kernelId', FLAGS.default_kernel)
        ramdisk_id = image.get('ramdiskId', FLAGS.default_ramdisk)

        # API parameters overrides of defaults
        kernel_id = kwargs.get('kernel_id', kernel_id)
        ramdisk_id = kwargs.get('ramdisk_id', ramdisk_id)

        # make sure we have access to kernel and ramdisk
        self._get_image(context, kernel_id)
        self._get_image(context, ramdisk_id)

        logging.debug("Going to run instances...")
        reservation_id = utils.generate_uid('r')
        launch_time = time.strftime('%Y-%m-%dT%H:%M:%SZ', time.gmtime())
        key_data = None
        if kwargs.has_key('key_name'):
            key_pair = context.user.get_key_pair(kwargs['key_name'])
            if not key_pair:
                raise exception.ApiError('Key Pair %s not found' %
                                         kwargs['key_name'])
            key_data = key_pair.public_key
        # network_topic = yield self._get_network_topic(context)
        # TODO: Get the real security group of launch in here
        security_group = "default"
        for num in range(int(kwargs['max_count'])):
            is_vpn = False
            if image_id  == FLAGS.vpn_image_id:
                is_vpn = True
            inst = models.Instance()
            #allocate_data = yield rpc.call(network_topic,
            #         {"method": "allocate_fixed_ip",
            #          "args": {"user_id": context.user.id,
            #                   "project_id": context.project.id,
            #                   "security_group": security_group,
            #                   "is_vpn": is_vpn,
            #                   "hostname": inst.instance_id}})
            allocate_data = {'mac_address': utils.generate_mac(),
                             'fixed_ip': '192.168.0.100'}
            inst.image_id = image_id
            inst.kernel_id = kernel_id
            inst.ramdisk_id = ramdisk_id
            inst.user_data = kwargs.get('user_data', '')
            inst.instance_type = kwargs.get('instance_type', 'm1.small')
            inst.reservation_id = reservation_id
            inst.key_data = key_data
            inst.key_name = kwargs.get('key_name', None)
            inst.user_id = context.user.id
            inst.project_id = context.project.id
            inst.launch_index = num
            inst.security_group = security_group
            inst.hostname = inst.id
            for (key, value) in allocate_data.iteritems():
                setattr(inst, key, value)
            inst.save()
            rpc.cast(FLAGS.compute_topic,
                 {"method": "run_instance",
                  "args": {"instance_id": inst.id}})
            logging.debug("Casting to node for %s's instance with IP of %s" %
<<<<<<< HEAD
                      (context.user.name, inst.fixed_ip))
        # defer.returnValue(self._format_instances(context, reservation_id))
        return self._format_instances(context, reservation_id)
=======
                      (context.user.name, inst['private_dns_name']))
        # TODO: Make Network figure out the network name from ip.
        defer.returnValue(self._format_run_instances(context, reservation_id))
>>>>>>> adcde1a3

    @rbac.allow('projectmanager', 'sysadmin')
    @defer.inlineCallbacks
    def terminate_instances(self, context, instance_id, **kwargs):
        logging.debug("Going to start terminating instances")
        network_topic = yield self._get_network_topic(context)
        for i in instance_id:
            logging.debug("Going to try and terminate %s" % i)
            try:
                instance = self._get_instance(context, i)
            except exception.NotFound:
                logging.warning("Instance %s was not found during terminate"
                                % i)
                continue
            elastic_ip = network_model.get_public_ip_for_instance(i)
            if elastic_ip:
                logging.debug("Disassociating address %s" % elastic_ip)
                # NOTE(vish): Right now we don't really care if the ip is
                #             disassociated.  We may need to worry about
                #             checking this later.  Perhaps in the scheduler?
                rpc.cast(network_topic,
                         {"method": "disassociate_elastic_ip",
                          "args": {"elastic_ip": elastic_ip}})

            fixed_ip = instance.get('private_dns_name', None)
            if fixed_ip:
                logging.debug("Deallocating address %s" % fixed_ip)
                # NOTE(vish): Right now we don't really care if the ip is
                #             actually removed.  We may need to worry about
                #             checking this later.  Perhaps in the scheduler?
                rpc.cast(network_topic,
                         {"method": "deallocate_fixed_ip",
                          "args": {"fixed_ip": fixed_ip}})

            if instance.get('node_name', 'unassigned') != 'unassigned':
                # NOTE(joshua?): It's also internal default
                rpc.cast('%s.%s' % (FLAGS.compute_topic, instance['node_name']),
                         {"method": "terminate_instance",
                          "args": {"instance_id": i}})
            else:
                instance.destroy()
        defer.returnValue(True)

    @rbac.allow('projectmanager', 'sysadmin')
    def reboot_instances(self, context, instance_id, **kwargs):
        """instance_id is a list of instance ids"""
        for i in instance_id:
            instance = self._get_instance(context, i)
            rpc.cast('%s.%s' % (FLAGS.compute_topic, instance['node_name']),
                             {"method": "reboot_instance",
                              "args": {"instance_id": i}})
        return defer.succeed(True)

    @rbac.allow('projectmanager', 'sysadmin')
    def delete_volume(self, context, volume_id, **kwargs):
        # TODO: return error if not authorized
        volume = self._get_volume(context, volume_id)
        volume_node = volume['node_name']
        rpc.cast('%s.%s' % (FLAGS.volume_topic, volume_node),
                            {"method": "delete_volume",
                             "args": {"volume_id": volume_id}})
        return defer.succeed(True)

    @rbac.allow('all')
    def describe_images(self, context, image_id=None, **kwargs):
        # The objectstore does its own authorization for describe
        imageSet = images.list(context, image_id)
        return defer.succeed({'imagesSet': imageSet})

    @rbac.allow('projectmanager', 'sysadmin')
    def deregister_image(self, context, image_id, **kwargs):
        # FIXME: should the objectstore be doing these authorization checks?
        images.deregister(context, image_id)
        return defer.succeed({'imageId': image_id})

    @rbac.allow('projectmanager', 'sysadmin')
    def register_image(self, context, image_location=None, **kwargs):
        # FIXME: should the objectstore be doing these authorization checks?
        if image_location is None and kwargs.has_key('name'):
            image_location = kwargs['name']
        image_id = images.register(context, image_location)
        logging.debug("Registered %s as %s" % (image_location, image_id))

        return defer.succeed({'imageId': image_id})

    @rbac.allow('all')
    def describe_image_attribute(self, context, image_id, attribute, **kwargs):
        if attribute != 'launchPermission':
            raise exception.ApiError('attribute not supported: %s' % attribute)
        try:
            image = images.list(context, image_id)[0]
        except IndexError:
            raise exception.ApiError('invalid id: %s' % image_id)
        result = {'image_id': image_id, 'launchPermission': []}
        if image['isPublic']:
            result['launchPermission'].append({'group': 'all'})
        return defer.succeed(result)

    @rbac.allow('projectmanager', 'sysadmin')
    def modify_image_attribute(self, context, image_id, attribute, operation_type, **kwargs):
        # TODO(devcamcar): Support users and groups other than 'all'.
        if attribute != 'launchPermission':
            raise exception.ApiError('attribute not supported: %s' % attribute)
        if not 'user_group' in kwargs:
            raise exception.ApiError('user or group not specified')
        if len(kwargs['user_group']) != 1 and kwargs['user_group'][0] != 'all':
            raise exception.ApiError('only group "all" is supported')
        if not operation_type in ['add', 'remove']:
            raise exception.ApiError('operation_type must be add or remove')
        result = images.modify(context, image_id, operation_type)
        return defer.succeed(result)

    def update_state(self, topic, value):
        """ accepts status reports from the queue and consolidates them """
        # TODO(jmc): if an instance has disappeared from
        # the node, call instance_death
        if topic == "instances":
            return defer.succeed(True)
        aggregate_state = getattr(self, topic)
        node_name = value.keys()[0]
        items = value[node_name]

        logging.debug("Updating %s state for %s" % (topic, node_name))

        for item_id in items.keys():
            if (aggregate_state.has_key('pending') and
                aggregate_state['pending'].has_key(item_id)):
                del aggregate_state['pending'][item_id]
        aggregate_state[node_name] = items

        return defer.succeed(True)<|MERGE_RESOLUTION|>--- conflicted
+++ resolved
@@ -602,15 +602,9 @@
                  {"method": "run_instance",
                   "args": {"instance_id": inst.id}})
             logging.debug("Casting to node for %s's instance with IP of %s" %
-<<<<<<< HEAD
                       (context.user.name, inst.fixed_ip))
         # defer.returnValue(self._format_instances(context, reservation_id))
-        return self._format_instances(context, reservation_id)
-=======
-                      (context.user.name, inst['private_dns_name']))
-        # TODO: Make Network figure out the network name from ip.
-        defer.returnValue(self._format_run_instances(context, reservation_id))
->>>>>>> adcde1a3
+        return self._format_run_instances(context, reservation_id)
 
     @rbac.allow('projectmanager', 'sysadmin')
     @defer.inlineCallbacks
