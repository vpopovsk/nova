--- conflicted
+++ resolved
@@ -464,35 +464,6 @@
         vdi_recs_end = self._list_vdis()
         self._check_vdis(vdi_recs_start, vdi_recs_end)
 
-<<<<<<< HEAD
-=======
-    def test_spawn_raw_objectstore(self):
-        # TODO(vish): deprecated
-        from nova.auth import manager
-        authman = manager.AuthManager()
-        authman.create_user('fake', 'fake')
-        authman.create_project('fake', 'fake')
-        try:
-            FLAGS.xenapi_image_service = 'objectstore'
-            self._test_spawn(1, None, None)
-        finally:
-            authman.delete_project('fake')
-            authman.delete_user('fake')
-
-    def test_spawn_objectstore(self):
-        # TODO(vish): deprecated
-        from nova.auth import manager
-        authman = manager.AuthManager()
-        authman.create_user('fake', 'fake')
-        authman.create_project('fake', 'fake')
-        try:
-            FLAGS.xenapi_image_service = 'objectstore'
-            self._test_spawn(1, 2, 3)
-        finally:
-            authman.delete_project('fake')
-            authman.delete_user('fake')
-
->>>>>>> bdcfaa5b
     @stub_vm_utils_with_vdi_attached_here
     def test_spawn_raw_glance(self):
         self._test_spawn(glance_stubs.FakeGlance.IMAGE_RAW, None, None)
